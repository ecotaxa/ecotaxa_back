--- conflicted
+++ resolved
@@ -22,11 +22,7 @@
       # Label used to access the service container
       postgres:
         # Docker Hub image
-<<<<<<< HEAD
-        image: ankane/pgvector:v0.5.1
-=======
         image: pgvector/pgvector:0.7.4-pg14
->>>>>>> 3ecb08c3
         # Provide the password for postgres
         env:
           POSTGRES_PASSWORD: postgres12
@@ -56,7 +52,7 @@
         --no-install-recommends --yes
     - run: python3.8 -m venv /venv
     - run: PATH=/venv/bin pip3 install --upgrade pip wheel
-    # Checkout. 
+    # Checkout.
     - uses: actions/checkout@v4
     # Run both tests and coverage
     - run: PATH=/venv/bin:$PATH pip3 install tox==3.24.3
