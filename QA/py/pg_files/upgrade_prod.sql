
-- Table: public.user_preferences

-- DROP TABLE public.user_preferences;

CREATE TABLE public.user_preferences
(
    user_id integer NOT NULL,
    project_id integer NOT NULL,
    json_prefs character varying(4096) NOT NULL COLLATE pg_catalog."default",
    CONSTRAINT user_preferences_pkey PRIMARY KEY (user_id, project_id),
    CONSTRAINT user_preferences_project_id_fkey FOREIGN KEY (project_id)
        REFERENCES public.projects (projid) MATCH SIMPLE
        ON UPDATE NO ACTION
        ON DELETE CASCADE,
    CONSTRAINT user_preferences_user_id_fkey FOREIGN KEY (user_id)
        REFERENCES public.users (id) MATCH SIMPLE
        ON UPDATE NO ACTION
        ON DELETE CASCADE
)
WITH (
    OIDS = FALSE
)
TABLESPACE pg_default;

ALTER TABLE public.user_preferences
    OWNER to postgres;

-- Table: public.worms

-- DROP TABLE public.worms;

CREATE TABLE public.worms
(
    aphia_id integer NOT NULL,
    url character varying(255) COLLATE pg_catalog."default",
    scientificname character varying(128) COLLATE pg_catalog."default",
    authority character varying(255) COLLATE pg_catalog."default",
    status character varying(24) COLLATE pg_catalog."default",
    unacceptreason character varying(150) COLLATE pg_catalog."default",
    taxon_rank_id smallint,
    rank character varying(18) COLLATE pg_catalog."default",
    valid_aphia_id integer,
    valid_name character varying(128) COLLATE pg_catalog."default",
    valid_authority character varying(128) COLLATE pg_catalog."default",
    parent_name_usage_id integer,
    kingdom character varying(128) COLLATE pg_catalog."default",
    phylum character varying(129) COLLATE pg_catalog."default",
    class_ character varying(130) COLLATE pg_catalog."default",
    "order" character varying(131) COLLATE pg_catalog."default",
    family character varying(132) COLLATE pg_catalog."default",
    genus character varying(133) COLLATE pg_catalog."default",
    citation character varying(1024) COLLATE pg_catalog."default",
    lsid character varying(257) COLLATE pg_catalog."default",
    is_marine boolean,
    is_brackish boolean,
    is_freshwater boolean,
    is_terrestrial boolean,
    is_extinct boolean,
    match_type character varying(16) COLLATE pg_catalog."default" NOT NULL,
    modified timestamp without time zone,
    all_fetched boolean,
    CONSTRAINT worms_pkey PRIMARY KEY (aphia_id)
)

TABLESPACE pg_default;

ALTER TABLE public.worms
    OWNER to postgres;

ALTER TABLE public.projects
    ADD COLUMN license character varying(16) COLLATE pg_catalog."default" NOT NULL DEFAULT 'Copyright'::character varying;

-- oceanomics/ecotaxa_dev#503

ALTER TABLE public.samples ALTER COLUMN sampleid SET DATA TYPE integer;
ALTER TABLE public.acquisitions ALTER COLUMN acquisid SET DATA TYPE integer;
ALTER TABLE public.process ALTER COLUMN processid SET DATA TYPE integer;

-- oceanomics/ecotaxa_dev#519


CREATE SEQUENCE public.collection_id_seq
    INCREMENT 1
    START 1
    MINVALUE 1
    MAXVALUE 2147483647
    CACHE 1;

ALTER SEQUENCE public.collection_id_seq
    OWNER TO postgres;

-- Table: public.collection

-- DROP TABLE public.collection;

CREATE TABLE public.collection
(
    id integer NOT NULL DEFAULT nextval('collection_id_seq'::regclass),
    title character varying COLLATE pg_catalog."default" NOT NULL,
    provider_user_id integer,
    contact_user_id integer,
    citation character varying COLLATE pg_catalog."default",
    license character varying(16) COLLATE pg_catalog."default",
    abstract character varying COLLATE pg_catalog."default",
    description character varying COLLATE pg_catalog."default",
    CONSTRAINT collection_pkey PRIMARY KEY (id),
    CONSTRAINT collection_contact_user_id_fkey FOREIGN KEY (contact_user_id)
        REFERENCES public.users (id) MATCH SIMPLE
        ON UPDATE NO ACTION
        ON DELETE NO ACTION
)

TABLESPACE pg_default;

ALTER TABLE public.collection
    OWNER to postgres;

-- Index: CollectionTitle

-- DROP INDEX public."CollectionTitle";

CREATE UNIQUE INDEX "CollectionTitle"
    ON public.collection USING btree
    (title COLLATE pg_catalog."default" ASC NULLS LAST)
    TABLESPACE pg_default;

-- Table: public.collection_project

-- DROP TABLE public.collection_project;

CREATE TABLE public.collection_project
(
    collection_id integer NOT NULL,
    project_id integer NOT NULL,
    CONSTRAINT collection_project_pkey PRIMARY KEY (collection_id, project_id),
    CONSTRAINT collection_project_collection_id_fkey FOREIGN KEY (collection_id)
        REFERENCES public.collection (id) MATCH SIMPLE
        ON UPDATE NO ACTION
        ON DELETE NO ACTION,
    CONSTRAINT collection_project_project_id_fkey FOREIGN KEY (project_id)
        REFERENCES public.projects (projid) MATCH SIMPLE
        ON UPDATE NO ACTION
        ON DELETE NO ACTION
)

TABLESPACE pg_default;

ALTER TABLE public.collection_project
    OWNER to postgres;

-- Table: public.collection_user_role

-- DROP TABLE public.collection_user_role;

CREATE TABLE public.collection_user_role
(
    collection_id integer NOT NULL,
    user_id integer NOT NULL,
    role character varying(1) COLLATE pg_catalog."default" NOT NULL,
    CONSTRAINT collection_user_role_pkey PRIMARY KEY (collection_id, user_id, role),
    CONSTRAINT collection_user_role_collection_id_fkey FOREIGN KEY (collection_id)
        REFERENCES public.collection (id) MATCH SIMPLE
        ON UPDATE NO ACTION
        ON DELETE NO ACTION,
    CONSTRAINT collection_user_role_user_id_fkey FOREIGN KEY (user_id)
        REFERENCES public.users (id) MATCH SIMPLE
        ON UPDATE NO ACTION
        ON DELETE NO ACTION
)

TABLESPACE pg_default;

ALTER TABLE public.collection_user_role
    OWNER to postgres;

-- Table: public.collection_orga_role

-- DROP TABLE public.collection_orga_role;

CREATE TABLE public.collection_orga_role
(
    collection_id integer NOT NULL,
    organisation character varying(255) COLLATE pg_catalog."default" NOT NULL,
    role character varying(1) COLLATE pg_catalog."default" NOT NULL,
    CONSTRAINT collection_orga_role_pkey PRIMARY KEY (collection_id, organisation, role),
    CONSTRAINT collection_orga_role_collection_id_fkey FOREIGN KEY (collection_id)
        REFERENCES public.collection (id) MATCH SIMPLE
        ON UPDATE NO ACTION
        ON DELETE NO ACTION
)

TABLESPACE pg_default;

ALTER TABLE public.collection_orga_role
    OWNER to postgres;

INSERT INTO public.alembic_version(version_num) VALUES ('15cad3c0948e');

-- Generating line:
-- ecotaxa_front$ python manage.py db upgrade --sql 36bb704b9fc5:4bb7276e86de >> ../ecotaxa_back/QA/py/pg_files/upgrade_prod.sql
BEGIN;

-- Running upgrade 36bb704b9fc5 -> 4bb7276e86de

ALTER TABLE obj_head ALTER COLUMN acquisid SET NOT NULL;

ALTER TABLE obj_head ALTER COLUMN sampleid SET NOT NULL;

ALTER TABLE obj_head ALTER COLUMN processid SET NOT NULL;

UPDATE alembic_version SET version_num='4bb7276e86de' WHERE alembic_version.version_num = '36bb704b9fc5';

COMMIT;

BEGIN;

-- Running upgrade 4bb7276e86de -> cee3a33476db

begin;

create temp table obj_paths as
select distinct projid, sampleid, acquisid, processid
  from obj_head;
create unique index obj_paths$i on obj_paths(projid, sampleid, acquisid, processid);

update acquisitions acq set orig_id = '__DUMMY_ID2__'||sam.sampleid||'__'
  from samples sam
 where acq.orig_id is null
   and exists (select 1 from obj_paths oph
                where oph.projid = acq.projid
                  and oph.sampleid = sam.sampleid
                  and oph.acquisid = acq.acquisid);

update samples sam set orig_id = '__DUMMY_ID2__'||prj.projid||'__'
  from projects prj
 where sam.orig_id is null
   and exists (select 1 from obj_paths oph
                where oph.projid = sam.projid
                  and oph.sampleid = sam.sampleid);

drop table obj_paths;

commit;

ALTER TABLE acquisitions ALTER COLUMN orig_id SET NOT NULL;

ALTER TABLE obj_field ALTER COLUMN orig_id SET NOT NULL;

ALTER TABLE process ALTER COLUMN orig_id SET NOT NULL;

ALTER TABLE samples ALTER COLUMN orig_id SET NOT NULL;

UPDATE alembic_version SET version_num='cee3a33476db' WHERE alembic_version.version_num = '4bb7276e86de';

-- Running upgrade cee3a33476db -> 63d8b0d2196a

begin;
create temp table sample_remap
as select sam.sampleid as dst_id, array_agg(sam2.sampleid) as src_id from samples sam
 join samples sam2 on sam2.sampleid > sam.sampleid
                   and sam2.orig_id = sam.orig_id
                   and sam2.projid = sam.projid
                   -- (re) computed columns
                   -- and (sam2.latitude = sam.latitude or (sam2.latitude is null and sam.latitude is null))
                   -- and (sam2.longitude = sam.longitude or (sam2.longitude is null and sam.longitude is null))
                   and (sam2.dataportal_descriptor = sam.dataportal_descriptor or
                   (sam2.dataportal_descriptor is null and sam.dataportal_descriptor is null))
                   and (sam2.t01 = sam.t01 or (sam2.t01 is null and sam.t01 is null))
                   and (sam2.t02 = sam.t02 or (sam2.t02 is null and sam.t02 is null))
                   and (sam2.t03 = sam.t03 or (sam2.t03 is null and sam.t03 is null))
                   and (sam2.t04 = sam.t04 or (sam2.t04 is null and sam.t04 is null))
                   and (sam2.t05 = sam.t05 or (sam2.t05 is null and sam.t05 is null))
                   and (sam2.t06 = sam.t06 or (sam2.t06 is null and sam.t06 is null))
                   and (sam2.t07 = sam.t07 or (sam2.t07 is null and sam.t07 is null))
                   and (sam2.t08 = sam.t08 or (sam2.t08 is null and sam.t08 is null))
                   and (sam2.t09 = sam.t09 or (sam2.t09 is null and sam.t09 is null))
                   and (sam2.t10 = sam.t10 or (sam2.t10 is null and sam.t10 is null))
                   and (sam2.t11 = sam.t11 or (sam2.t11 is null and sam.t11 is null))
                   and (sam2.t12 = sam.t12 or (sam2.t12 is null and sam.t12 is null))
                   and (sam2.t13 = sam.t13 or (sam2.t13 is null and sam.t13 is null))
                   and (sam2.t14 = sam.t14 or (sam2.t14 is null and sam.t14 is null))
                   and (sam2.t15 = sam.t15 or (sam2.t15 is null and sam.t15 is null))
                   and (sam2.t16 = sam.t16 or (sam2.t16 is null and sam.t16 is null))
                   and (sam2.t17 = sam.t17 or (sam2.t17 is null and sam.t17 is null))
                   and (sam2.t18 = sam.t18 or (sam2.t18 is null and sam.t18 is null))
                   and (sam2.t19 = sam.t19 or (sam2.t19 is null and sam.t19 is null))
                   and (sam2.t20 = sam.t20 or (sam2.t20 is null and sam.t20 is null))
                   and (sam2.t21 = sam.t21 or (sam2.t21 is null and sam.t21 is null))
                   and (sam2.t22 = sam.t22 or (sam2.t22 is null and sam.t22 is null))
                   and (sam2.t23 = sam.t23 or (sam2.t23 is null and sam.t23 is null))
                   and (sam2.t24 = sam.t24 or (sam2.t24 is null and sam.t24 is null))
                   and (sam2.t25 = sam.t25 or (sam2.t25 is null and sam.t25 is null))
                   and (sam2.t26 = sam.t26 or (sam2.t26 is null and sam.t26 is null))
                   and (sam2.t27 = sam.t27 or (sam2.t27 is null and sam.t27 is null))
                   and (sam2.t28 = sam.t28 or (sam2.t28 is null and sam.t28 is null))
                   and (sam2.t29 = sam.t29 or (sam2.t29 is null and sam.t29 is null))
                   and (sam2.t30 = sam.t30 or (sam2.t30 is null and sam.t30 is null))
group by sam.sampleid;

update obj_head set sampleid = dst_id
  from sample_remap rmp
 where sampleid = any(src_id);

delete from samples
 using sample_remap rmp
 where sampleid = any(rmp.src_id);
commit;

begin;
create temp table acquis_remap
as
select acq.acquisid as dst_id, array_agg(acq2.acquisid) as src_id from acquisitions acq
 join acquisitions acq2 on acq2.acquisid > acq.acquisid
                   and acq2.projid = acq.projid
                   and acq2.orig_id = acq.orig_id
                   and (acq2.instrument = acq.instrument or (acq2.instrument is null and acq.instrument is null))
                   and (acq2.t01 = acq.t01 or (acq2.t01 is null and acq.t01 is null))
                   and (acq2.t02 = acq.t02 or (acq2.t02 is null and acq.t02 is null))
                   and (acq2.t03 = acq.t03 or (acq2.t03 is null and acq.t03 is null))
                   and (acq2.t04 = acq.t04 or (acq2.t04 is null and acq.t04 is null))
                   and (acq2.t05 = acq.t05 or (acq2.t05 is null and acq.t05 is null))
                   and (acq2.t06 = acq.t06 or (acq2.t06 is null and acq.t06 is null))
                   and (acq2.t07 = acq.t07 or (acq2.t07 is null and acq.t07 is null))
                   and (acq2.t08 = acq.t08 or (acq2.t08 is null and acq.t08 is null))
                   and (acq2.t09 = acq.t09 or (acq2.t09 is null and acq.t09 is null))
                   and (acq2.t10 = acq.t10 or (acq2.t10 is null and acq.t10 is null))
                   and (acq2.t11 = acq.t11 or (acq2.t11 is null and acq.t11 is null))
                   and (acq2.t12 = acq.t12 or (acq2.t12 is null and acq.t12 is null))
                   and (acq2.t13 = acq.t13 or (acq2.t13 is null and acq.t13 is null))
                   and (acq2.t14 = acq.t14 or (acq2.t14 is null and acq.t14 is null))
                   and (acq2.t15 = acq.t15 or (acq2.t15 is null and acq.t15 is null))
                   and (acq2.t16 = acq.t16 or (acq2.t16 is null and acq.t16 is null))
                   and (acq2.t17 = acq.t17 or (acq2.t17 is null and acq.t17 is null))
                   and (acq2.t18 = acq.t18 or (acq2.t18 is null and acq.t18 is null))
                   and (acq2.t19 = acq.t19 or (acq2.t19 is null and acq.t19 is null))
                   and (acq2.t20 = acq.t20 or (acq2.t20 is null and acq.t20 is null))
                   and (acq2.t21 = acq.t21 or (acq2.t21 is null and acq.t21 is null))
                   and (acq2.t22 = acq.t22 or (acq2.t22 is null and acq.t22 is null))
                   and (acq2.t23 = acq.t23 or (acq2.t23 is null and acq.t23 is null))
                   and (acq2.t24 = acq.t24 or (acq2.t24 is null and acq.t24 is null))
                   and (acq2.t25 = acq.t25 or (acq2.t25 is null and acq.t25 is null))
                   and (acq2.t26 = acq.t26 or (acq2.t26 is null and acq.t26 is null))
                   and (acq2.t27 = acq.t27 or (acq2.t27 is null and acq.t27 is null))
                   and (acq2.t28 = acq.t28 or (acq2.t28 is null and acq.t28 is null))
                   and (acq2.t29 = acq.t29 or (acq2.t29 is null and acq.t29 is null))
                   and (acq2.t30 = acq.t30 or (acq2.t30 is null and acq.t30 is null))
group by acq.acquisid;

update obj_head set acquisid = dst_id
  from acquis_remap rmp
 where acquisid = any(src_id);

delete from acquisitions
 using acquis_remap rmp
 where acquisid = any(rmp.src_id);
commit;

begin;
create temp table process_remap
as select prc.processid as dst_id, array_agg(prc2.processid) as src_id from process prc
 join process prc2 on prc2.processid > prc.processid
                   and prc2.projid = prc.projid
                   and prc2.orig_id = prc.orig_id
                   and (prc2.t01 = prc.t01 or (prc2.t01 is null and prc.t01 is null))
                   and (prc2.t02 = prc.t02 or (prc2.t02 is null and prc.t02 is null))
                   and (prc2.t03 = prc.t03 or (prc2.t03 is null and prc.t03 is null))
                   and (prc2.t04 = prc.t04 or (prc2.t04 is null and prc.t04 is null))
                   and (prc2.t05 = prc.t05 or (prc2.t05 is null and prc.t05 is null))
                   and (prc2.t06 = prc.t06 or (prc2.t06 is null and prc.t06 is null))
                   and (prc2.t07 = prc.t07 or (prc2.t07 is null and prc.t07 is null))
                   and (prc2.t08 = prc.t08 or (prc2.t08 is null and prc.t08 is null))
                   and (prc2.t09 = prc.t09 or (prc2.t09 is null and prc.t09 is null))
                   and (prc2.t10 = prc.t10 or (prc2.t10 is null and prc.t10 is null))
                   and (prc2.t11 = prc.t11 or (prc2.t11 is null and prc.t11 is null))
                   and (prc2.t12 = prc.t12 or (prc2.t12 is null and prc.t12 is null))
                   and (prc2.t13 = prc.t13 or (prc2.t13 is null and prc.t13 is null))
                   and (prc2.t14 = prc.t14 or (prc2.t14 is null and prc.t14 is null))
                   and (prc2.t15 = prc.t15 or (prc2.t15 is null and prc.t15 is null))
                   and (prc2.t16 = prc.t16 or (prc2.t16 is null and prc.t16 is null))
                   and (prc2.t17 = prc.t17 or (prc2.t17 is null and prc.t17 is null))
                   and (prc2.t18 = prc.t18 or (prc2.t18 is null and prc.t18 is null))
                   and (prc2.t19 = prc.t19 or (prc2.t19 is null and prc.t19 is null))
                   and (prc2.t20 = prc.t20 or (prc2.t20 is null and prc.t20 is null))
                   and (prc2.t21 = prc.t21 or (prc2.t21 is null and prc.t21 is null))
                   and (prc2.t22 = prc.t22 or (prc2.t22 is null and prc.t22 is null))
                   and (prc2.t23 = prc.t23 or (prc2.t23 is null and prc.t23 is null))
                   and (prc2.t24 = prc.t24 or (prc2.t24 is null and prc.t24 is null))
                   and (prc2.t25 = prc.t25 or (prc2.t25 is null and prc.t25 is null))
                   and (prc2.t26 = prc.t26 or (prc2.t26 is null and prc.t26 is null))
                   and (prc2.t27 = prc.t27 or (prc2.t27 is null and prc.t27 is null))
                   and (prc2.t28 = prc.t28 or (prc2.t28 is null and prc.t28 is null))
                   and (prc2.t29 = prc.t29 or (prc2.t29 is null and prc.t29 is null))
                   and (prc2.t30 = prc.t30 or (prc2.t30 is null and prc.t30 is null))
group by prc.processid;

update obj_head set processid = dst_id
  from process_remap rmp
 where processid = any(src_id);

delete from process
 using process_remap rmp
 where processid = any(rmp.src_id);
commit;

begin;
update samples sam
   set orig_id = orig_id || '_:' || (select count(1) from samples sam2
                                      where sam2.projid = sam.projid
                                        and sam2.orig_id = sam.orig_id
                                        and sam2.sampleid < sam.sampleid)
 where exists (select 1 from samples sam2
               where sam2.projid = sam.projid
                 and sam2.orig_id = sam.orig_id
                 and sam2.sampleid < sam.sampleid );

update acquisitions acq
   set orig_id = orig_id || '_:' || (select count(1) from acquisitions acq2
                                      where acq2.projid = acq.projid
                                        and acq2.orig_id = acq.orig_id
                                        and acq2.acquisid < acq.acquisid)
 where exists (select 1 from acquisitions acq2
               where acq2.projid = acq.projid
                 and acq2.orig_id = acq.orig_id
                 and acq2.acquisid < acq.acquisid );
commit;

CREATE UNIQUE INDEX "IS_AcquisitionsProjectOrigId" ON acquisitions (projid, orig_id);

DROP INDEX "IS_AcquisitionsProject";

CREATE UNIQUE INDEX "IS_SamplesProjectOrigId" ON samples (projid, orig_id);

DROP INDEX "IS_SamplesProject";

UPDATE alembic_version SET version_num='63d8b0d2196a' WHERE alembic_version.version_num = 'cee3a33476db';

COMMIT;

BEGIN;

BEGIN;

-- Running upgrade 63d8b0d2196a -> d3309bb7012e

begin;
delete from acquisitions
where acquisid in (
    select acquisid from acquisitions
    except
    select acquisid from obj_head
);

delete from process
where processid in (
    select processid from process
    except
    select processid from obj_head
);
commit;

begin;
create temp table tmp_acq_proc
as select distinct acquisid, processid, null::integer as acquisid_to, null::integer as processid_to from obj_head;
create unique index tmp_acq_proc$ap on tmp_acq_proc(acquisid, processid);
create unique index tmp_acq_proc$pa on tmp_acq_proc(processid, acquisid);

-- Create one new process per _extra_ acquisition in group
with procs_with_several_acqs as (select processid, min(acquisid) as min_acquisid
                                   from tmp_acq_proc
                                  group by processid
                                 having count(1) > 1)
update tmp_acq_proc tap
   set processid_to = nextval('seq_process')
  from procs_with_several_acqs pwsa
 where tap.processid = pwsa.processid
   and tap.acquisid > pwsa.min_acquisid;

insert into process (processid, projid, orig_id,
                     t01, t02, t03, t04, t05, t06, t07, t08, t09, t10,
                     t11, t12, t13, t14, t15, t16, t17, t18, t19, t20,
                     t21, t22, t23, t24, t25, t26, t27, t28, t29, t30)
select tap.processid_to, prc.projid, prc.orig_id,
       prc.t01, prc.t02, prc.t03, prc.t04, prc.t05, prc.t06, prc.t07, prc.t08, prc.t09, prc.t10,
       prc.t11, prc.t12, prc.t13, prc.t14, prc.t15, prc.t16, prc.t17, prc.t18, prc.t19, prc.t20,
       prc.t21, prc.t22, prc.t23, prc.t24, prc.t25, prc.t26, prc.t27, prc.t28, prc.t29, prc.t30
  from process prc
  join tmp_acq_proc tap on tap.processid = prc.processid and tap.processid_to is not null;

with procs_to_remap as (select acquisid, processid, processid_to
                                                  from tmp_acq_proc
                                                 where processid_to is not null)
update obj_head obh
   set processid=rmp.processid_to
  from procs_to_remap rmp
 where obh.acquisid = rmp.acquisid
   and obh.processid = rmp.processid;

-- Create one new acquisition per _extra_ process in group
with acqs_with_several_procs as (select acquisid, min(processid) as min_processid
                                   from tmp_acq_proc
                                  group by acquisid
                                 having count(1) > 1)
update tmp_acq_proc tap
   set acquisid_to = nextval('seq_acquisitions')
  from acqs_with_several_procs awsp
 where tap.acquisid = awsp.acquisid
   and tap.processid > awsp.min_processid;

insert into acquisitions (acquisid, projid,
                          orig_id,
                          instrument,
                          t01, t02, t03, t04, t05, t06, t07, t08, t09, t10,
                          t11, t12, t13, t14, t15, t16, t17, t18, t19, t20,
                          t21, t22, t23, t24, t25, t26, t27, t28, t29, t30)
select tap.acquisid_to, acq.projid,
       acq.orig_id || '_:' || (select count(1) from tmp_acq_proc tap2
                                where tap2.acquisid = tap.acquisid
                                  and tap2.processid < tap.processid),
       acq.instrument,
       acq.t01, acq.t02, acq.t03, acq.t04, acq.t05, acq.t06, acq.t07, acq.t08, acq.t09, acq.t10,
       acq.t11, acq.t12, acq.t13, acq.t14, acq.t15, acq.t16, acq.t17, acq.t18, acq.t19, acq.t20,
       acq.t21, acq.t22, acq.t23, acq.t24, acq.t25, acq.t26, acq.t27, acq.t28, acq.t29, acq.t30
  from acquisitions acq
  join tmp_acq_proc tap on tap.acquisid = acq.acquisid and tap.acquisid_to is not null;

-- Apply the change to objects where needed
with acqs_to_remap as (select acquisid, processid, acquisid_to
                         from tmp_acq_proc
                        where acquisid_to is not null)
update obj_head obh
   set acquisid=rmp.acquisid_to
  from acqs_to_remap rmp
 where obh.acquisid = rmp.acquisid
   and obh.processid = rmp.processid;

commit;

drop view objects;

DROP INDEX is_objectsprocess;

ALTER TABLE obj_head DROP CONSTRAINT obj_head_processid_fkey;

ALTER TABLE obj_head DROP COLUMN processid;

ALTER TABLE process DROP CONSTRAINT process_pkey;

-- Just in case, warp IDs to negative, if any remapping fails it will remain as such
update process prc set processid = -processid;

-- copy IDs from acquisitions to corresponding (now unique) process
update process prc
   set processid = coalesce(tap.acquisid_to, tap.acquisid)
  from tmp_acq_proc tap
 where prc.processid = -coalesce(tap.processid_to, tap.processid);

ALTER TABLE process ADD CONSTRAINT process_pkey PRIMARY KEY (processid);

commit;

create view objects as
                  select oh.*, oh.acquisid as processid, ofi.*
                    from obj_head oh
                    join obj_field ofi on oh.objid=ofi.objfid;

UPDATE alembic_version SET version_num='d3309bb7012e' WHERE alembic_version.version_num = '63d8b0d2196a';

COMMIT;

-- Running upgrade d3309bb7012e -> 08fdc2b6bce0

begin;

create temp table notok_objects as
select obh.objid from obj_head obh
  join acquisitions acq on acq.acquisid = obh.acquisid
 where acq.projid != obh.projid or obh.projid is null
 union all
select obh.objid from obj_head obh
  join samples sam on sam.sampleid = obh.sampleid
 where sam.projid != obh.projid or obh.projid is null;

delete from images where objid in (select * from notok_objects);

delete from obj_head where objid in (select * from notok_objects);

-- Initial state of relations
drop table if exists acq2sam;
create temp table acq2sam as
select distinct obh.sampleid, obh.acquisid, obh.projid
  from obj_head obh;

-- Need to duplicate the acquisitions attached to several samples
drop table if exists acqs2duplicate;
create temp table acqs2duplicate as
select acq.acquisid, acq.orig_id as acq_orig_id
  from acq2sam a2s
  join acquisitions acq on acq.acquisid = a2s.acquisid
  join samples sam on sam.sampleid = a2s.sampleid
 group by acq.acquisid
having count(sam.sampleid) > 1;

-- The relations to transform
drop table if exists rels2fork;
create temp table rels2fork as
select acq.acquisid, null::integer as acquisid_to, sam.sampleid
  from acquisitions acq
  join acqs2duplicate a2d on a2d.acquisid = acq.acquisid
  join acq2sam a2s on a2s.acquisid = acq.acquisid
  join samples sam on sam.sampleid = a2s.sampleid;
create index rels2fork$as on rels2fork(acquisid, sampleid);

-- Give IDs for all new acquisitions, i.e. all but the 'original' one
update rels2fork r2f
   set acquisid_to = nextval('seq_acquisitions')
 where r2f.sampleid != (select min(sampleid)
                          from rels2fork r2fs
                         where r2fs.acquisid=r2f.acquisid);

-- Duplicate acquisitions as many times as needed
insert into acquisitions (acquisid, projid,
                          orig_id,
                          instrument,
                          t01, t02, t03, t04, t05, t06, t07, t08, t09, t10,
                          t11, t12, t13, t14, t15, t16, t17, t18, t19, t20,
                          t21, t22, t23, t24, t25, t26, t27, t28, t29, t30)
select r2f.acquisid_to, acq.projid,
       acq.orig_id || '@' || sam.orig_id,
       acq.instrument,
       acq.t01, acq.t02, acq.t03, acq.t04, acq.t05, acq.t06, acq.t07, acq.t08, acq.t09, acq.t10,
       acq.t11, acq.t12, acq.t13, acq.t14, acq.t15, acq.t16, acq.t17, acq.t18, acq.t19, acq.t20,
       acq.t21, acq.t22, acq.t23, acq.t24, acq.t25, acq.t26, acq.t27, acq.t28, acq.t29, acq.t30
  from acquisitions acq
  join rels2fork r2f on r2f.acquisid = acq.acquisid and r2f.acquisid_to is not null
  join samples sam on sam.sampleid = r2f.sampleid;

-- Mark the original as well
update acquisitions acq
   set orig_id = acq.orig_id || '@' || sam.orig_id
  from rels2fork r2f
  join samples sam on sam.sampleid = r2f.sampleid
 where r2f.acquisid = acq.acquisid and r2f.acquisid_to is null;

-- Duplicate processes as there is a 1<->1 relationship b/w acquisitions and process
insert into process (processid, projid, orig_id,
                     t01, t02, t03, t04, t05, t06, t07, t08, t09, t10,
                     t11, t12, t13, t14, t15, t16, t17, t18, t19, t20,
                     t21, t22, t23, t24, t25, t26, t27, t28, t29, t30)
select r2f.acquisid_to, prc.projid,
       prc.orig_id || '@' || sam.orig_id,
       prc.t01, prc.t02, prc.t03, prc.t04, prc.t05, prc.t06, prc.t07, prc.t08, prc.t09, prc.t10,
       prc.t11, prc.t12, prc.t13, prc.t14, prc.t15, prc.t16, prc.t17, prc.t18, prc.t19, prc.t20,
       prc.t21, prc.t22, prc.t23, prc.t24, prc.t25, prc.t26, prc.t27, prc.t28, prc.t29, prc.t30
  from process prc
  join rels2fork r2f on r2f.acquisid = prc.processid and r2f.acquisid_to is not null
  join samples sam on sam.sampleid = r2f.sampleid;

-- Mark original process as well
update process prc
   set orig_id = prc.orig_id || '@' || sam.orig_id
  from rels2fork r2f
  join samples sam on sam.sampleid = r2f.sampleid
 where r2f.acquisid = prc.processid and r2f.acquisid_to is null;

-- Speed up update by removing checks during update
DROP INDEX is_objectsacquisition;

ALTER TABLE obj_head DROP CONSTRAINT obj_head_acquisid_fkey;

-- Make objects point to new acquisitions+process pairs
update obj_head obh
   set acquisid=r2f.acquisid_to
  from rels2fork r2f
 where r2f.acquisid_to is not null
   and obh.acquisid = r2f.acquisid
   and obh.sampleid = r2f.sampleid;

-- Re-create checks
CREATE INDEX is_objectsacquisition
    ON obj_head USING btree
    (acquisid ASC NULLS LAST)
    TABLESPACE pg_default;

ALTER TABLE obj_head
    CLUSTER ON is_objectsacquisition;

ALTER TABLE obj_head
    ADD CONSTRAINT obj_head_acquisid_fkey FOREIGN KEY (acquisid)
    REFERENCES acquisitions (acquisid) MATCH SIMPLE
    ON UPDATE NO ACTION
    ON DELETE CASCADE;

COMMIT;;

begin;

create temp table obj_path
    as select projid, sampleid, acquisid, count(objid) as cnt
  from obj_head
 group by projid, sampleid, acquisid;

create index obj_path$acq on obj_path(acquisid) include (sampleid, projid);

ALTER TABLE acquisitions ADD COLUMN acq_sample_id INTEGER;

-- Get rid of empty acquisitions as we don't know their parent - 14 of them in production DB
delete from acquisitions
 where acquisid not in (select acquisid from obj_path);

-- Link acquisitions to their parent
update acquisitions acq
   set acq_sample_id = (select sampleid
                          from obj_path obp
                         where obp.acquisid = acq.acquisid);

-- Add constraints that we had to exclude during creation
ALTER TABLE acquisitions ALTER COLUMN acq_sample_id SET NOT NULL;

ALTER TABLE acquisitions
    ADD CONSTRAINT acquisitions_sampleid_fkey FOREIGN KEY (acq_sample_id)
    REFERENCES samples (sampleid) MATCH SIMPLE
    ON UPDATE NO ACTION
    ON DELETE NO ACTION;

COMMIT;;

UPDATE alembic_version SET version_num='08fdc2b6bce0' WHERE alembic_version.version_num = 'd3309bb7012e';

-- Running upgrade 08fdc2b6bce0 -> 6f57c8aa715d

delete from process
     where processid not in (select acquisid from acquisitions);;

DROP INDEX "IS_AcquisitionsProjectOrigId";

ALTER TABLE acquisitions DROP CONSTRAINT acquisitions_projid_fkey;

ALTER TABLE acquisitions DROP COLUMN projid;

DROP INDEX "IS_ProcessProject";

ALTER TABLE process DROP CONSTRAINT process_projid_fkey;

ALTER TABLE process DROP COLUMN projid;

ALTER TABLE process ADD FOREIGN KEY(processid) REFERENCES acquisitions (acquisid) ON DELETE CASCADE ON UPDATE CASCADE;

UPDATE alembic_version SET version_num='6f57c8aa715d' WHERE alembic_version.version_num = '08fdc2b6bce0';

COMMIT;

-- Running upgrade c30b923293e9 -> f4ea49253597, Contact person
ALTER TABLE projectspriv ADD COLUMN extra VARCHAR(1);

COMMIT;

-- Running upgrade f4ea49253597 -> a74a857fe352

drop view objects;

DROP INDEX is_objectsdate;

DROP INDEX is_objectsdepth;

DROP INDEX is_objectstime;

DROP INDEX is_objectsampleclassif;

DROP INDEX is_objectsprojclassifqual;

DROP INDEX is_objectsprojectonly;

DROP INDEX is_objectsprojrandom;

CREATE INDEX is_objectsdate ON obj_head (objdate, acquisid);

CREATE INDEX is_objectsdepth ON obj_head (depth_max, depth_min, acquisid);

CREATE INDEX is_objectstime ON obj_head (objtime, acquisid);

CREATE INDEX is_objectsacqclassifqual ON obj_head (acquisid, classif_id, classif_qual);

CREATE INDEX is_objectsacqrandom ON obj_head (acquisid, random_value, classif_qual);

CREATE INDEX is_objectfieldsorigid ON obj_field (orig_id);

ALTER TABLE obj_head DROP CONSTRAINT obj_head_sampleid_fkey;

ALTER TABLE obj_head DROP CONSTRAINT obj_head_projid_fkey;

ALTER TABLE obj_head DROP COLUMN projid;

ALTER TABLE obj_head DROP COLUMN sampleid;

create view objects as
                  select sam.projid, sam.sampleid, obh.*, obh.acquisid as processid, ofi.*
                    from obj_head obh
                    join acquisitions acq on obh.acquisid = acq.acquisid
                    join samples sam on acq.acq_sample_id = sam.sampleid
                    left join obj_field ofi on obh.objid=ofi.objfid;;

UPDATE alembic_version SET version_num='a74a857fe352' WHERE alembic_version.version_num = 'f4ea49253597';

COMMIT;

-- Running upgrade a74a857fe352 -> da78c15a7c21

drop view objects;

create temp table img_issues
as select img.imgid, img.objid, img.imgrank, null::integer as nextrank
from images img
 where exists(select 1 from images img2 where
              img2.objid=img.objid
              and img2.imgrank=img.imgrank
              and img2.imgid != img.imgid);

update img_issues imi
   set nextrank = imgrank + (select count(*)
                    from images img2
                   where img2.objid = imi.objid
                     and img2.imgrank <= imi.imgrank
                     and img2.imgid < imi.imgid);

update images img
   set imgrank = nextrank
  from img_issues imi
 where imi.imgid = img.imgid
   and imi.nextrank != imi.imgrank;;

DROP INDEX "IS_ImagesObjects";

CREATE UNIQUE INDEX is_imageobjrank ON images (objid, imgrank);

ALTER TABLE obj_head DROP COLUMN img0id;

ALTER TABLE obj_head DROP COLUMN imgcount;

create view objects as
                  select sam.projid, sam.sampleid, obh.*, obh.acquisid as processid, ofi.*
                    from obj_head obh
                    join acquisitions acq on obh.acquisid = acq.acquisid
                    join samples sam on acq.acq_sample_id = sam.sampleid
                    left join obj_field ofi on obh.objid = ofi.objfid; -- allow elimination by planner;

UPDATE alembic_version SET version_num='da78c15a7c21' WHERE alembic_version.version_num = 'a74a857fe352';

COMMIT;

-- Running upgrade da78c15a7c21 -> 271c5fddefbf

drop view objects;

ALTER TABLE obj_head ADD COLUMN object_link VARCHAR(255);

ALTER TABLE obj_head ADD COLUMN orig_id VARCHAR(255);

DO $$
DECLARE
  acq_rec RECORD;
  cnt integer = 0;
  row_count integer;
BEGIN
create temp table origs as select objfid, orig_id, object_link from obj_field ;
create unique index origs_id on origs(objfid);
FOR acq_rec IN SELECT acquisid FROM acquisitions ORDER BY acquisid DESC
LOOP
    update obj_head obh
       set orig_id = org.orig_id,
           object_link = org.object_link
      from origs org
     where org.objfid = obh.objid
       and obh.objid  IN (SELECT objid FROM obj_head WHERE acquisid = acq_rec.acquisid)
       and obh.orig_id is null;
  GET DIAGNOSTICS row_count = ROW_COUNT;
  RAISE NOTICE 'Done %, % lines',acq_rec.acquisid,row_count;
  cnt = cnt + row_count;
  IF cnt > 100000
  THEN
    COMMIT; RAISE NOTICE 'Commit'; cnt = 0;
  END IF;
END LOOP;
END;
$$;

ALTER TABLE obj_head ALTER COLUMN orig_id SET NOT NULL;

ALTER TABLE obj_field DROP COLUMN orig_id;

ALTER TABLE obj_field DROP COLUMN object_link;

-- If the system is needed up during upgrade:
-- ALTER TABLE obj_field ALTER COLUMN orig_id DROP NOT NULL;

-- create view objects as
--                   select sam.projid, sam.sampleid, obh.*, obh.acquisid as processid, ofi.n01,ofi.n02,ofi.n03,ofi.n04,ofi.n05,ofi.n06,ofi.n07,ofi.n08,ofi.n09,ofi.n10,ofi.n11,ofi.n12,ofi.n13,ofi.n14,ofi.n15,ofi.n16,ofi.n17,ofi.n18,ofi.n19,ofi.n20,ofi.n21,ofi.n22,ofi.n23,ofi.n24,ofi.n25,ofi.n26,ofi.n27,ofi.n28,ofi.n29,ofi.n30,ofi.n31,ofi.n32,ofi.n33,ofi.n34,ofi.n35,ofi.n36,ofi.n37,ofi.n38,ofi.n39,ofi.n40,ofi.n41,ofi.n42,ofi.n43,ofi.n44,ofi.n45,ofi.n46,ofi.n47,ofi.n48,ofi.n49,ofi.n50,ofi.n51,ofi.n52,ofi.n53,ofi.n54,ofi.n55,ofi.n56,ofi.n57,ofi.n58,ofi.n59,ofi.n60,ofi.n61,ofi.n62,ofi.n63,ofi.n64,ofi.n65,ofi.n66,ofi.n67,ofi.n68,ofi.n69,ofi.n70,ofi.n71,ofi.n72,ofi.n73,ofi.n74,ofi.n75,ofi.n76,ofi.n77,ofi.n78,ofi.n79,ofi.n80,ofi.n81,ofi.n82,ofi.n83,ofi.n84,ofi.n85,ofi.n86,ofi.n87,ofi.n88,ofi.n89,ofi.n90,ofi.n91,ofi.n92,ofi.n93,ofi.n94,ofi.n95,ofi.n96,ofi.n97,ofi.n98,ofi.n99,ofi.n100,ofi.n101,ofi.n102,ofi.n103,ofi.n104,ofi.n105,ofi.n106,ofi.n107,ofi.n108,ofi.n109,ofi.n110,ofi.n111,ofi.n112,ofi.n113,ofi.n114,ofi.n115,ofi.n116,ofi.n117,ofi.n118,ofi.n119,ofi.n120,ofi.n121,ofi.n122,ofi.n123,ofi.n124,ofi.n125,ofi.n126,ofi.n127,ofi.n128,ofi.n129,ofi.n130,ofi.n131,ofi.n132,ofi.n133,ofi.n134,ofi.n135,ofi.n136,ofi.n137,ofi.n138,ofi.n139,ofi.n140,ofi.n141,ofi.n142,ofi.n143,ofi.n144,ofi.n145,ofi.n146,ofi.n147,ofi.n148,ofi.n149,ofi.n150,ofi.n151,ofi.n152,ofi.n153,ofi.n154,ofi.n155,ofi.n156,ofi.n157,ofi.n158,ofi.n159,ofi.n160,ofi.n161,ofi.n162,ofi.n163,ofi.n164,ofi.n165,ofi.n166,ofi.n167,ofi.n168,ofi.n169,ofi.n170,ofi.n171,ofi.n172,ofi.n173,ofi.n174,ofi.n175,ofi.n176,ofi.n177,ofi.n178,ofi.n179,ofi.n180,ofi.n181,ofi.n182,ofi.n183,ofi.n184,ofi.n185,ofi.n186,ofi.n187,ofi.n188,ofi.n189,ofi.n190,ofi.n191,ofi.n192,ofi.n193,ofi.n194,ofi.n195,ofi.n196,ofi.n197,ofi.n198,ofi.n199,ofi.n200,ofi.n201,ofi.n202,ofi.n203,ofi.n204,ofi.n205,ofi.n206,ofi.n207,ofi.n208,ofi.n209,ofi.n210,ofi.n211,ofi.n212,ofi.n213,ofi.n214,ofi.n215,ofi.n216,ofi.n217,ofi.n218,ofi.n219,ofi.n220,ofi.n221,ofi.n222,ofi.n223,ofi.n224,ofi.n225,ofi.n226,ofi.n227,ofi.n228,ofi.n229,ofi.n230,ofi.n231,ofi.n232,ofi.n233,ofi.n234,ofi.n235,ofi.n236,ofi.n237,ofi.n238,ofi.n239,ofi.n240,ofi.n241,ofi.n242,ofi.n243,ofi.n244,ofi.n245,ofi.n246,ofi.n247,ofi.n248,ofi.n249,ofi.n250,ofi.n251,ofi.n252,ofi.n253,ofi.n254,ofi.n255,ofi.n256,ofi.n257,ofi.n258,ofi.n259,ofi.n260,ofi.n261,ofi.n262,ofi.n263,ofi.n264,ofi.n265,ofi.n266,ofi.n267,ofi.n268,ofi.n269,ofi.n270,ofi.n271,ofi.n272,ofi.n273,ofi.n274,ofi.n275,ofi.n276,ofi.n277,ofi.n278,ofi.n279,ofi.n280,ofi.n281,ofi.n282,ofi.n283,ofi.n284,ofi.n285,ofi.n286,ofi.n287,ofi.n288,ofi.n289,ofi.n290,ofi.n291,ofi.n292,ofi.n293,ofi.n294,ofi.n295,ofi.n296,ofi.n297,ofi.n298,ofi.n299,ofi.n300,ofi.n301,ofi.n302,ofi.n303,ofi.n304,ofi.n305,ofi.n306,ofi.n307,ofi.n308,ofi.n309,ofi.n310,ofi.n311,ofi.n312,ofi.n313,ofi.n314,ofi.n315,ofi.n316,ofi.n317,ofi.n318,ofi.n319,ofi.n320,ofi.n321,ofi.n322,ofi.n323,ofi.n324,ofi.n325,ofi.n326,ofi.n327,ofi.n328,ofi.n329,ofi.n330,ofi.n331,ofi.n332,ofi.n333,ofi.n334,ofi.n335,ofi.n336,ofi.n337,ofi.n338,ofi.n339,ofi.n340,ofi.n341,ofi.n342,ofi.n343,ofi.n344,ofi.n345,ofi.n346,ofi.n347,ofi.n348,ofi.n349,ofi.n350,ofi.n351,ofi.n352,ofi.n353,ofi.n354,ofi.n355,ofi.n356,ofi.n357,ofi.n358,ofi.n359,ofi.n360,ofi.n361,ofi.n362,ofi.n363,ofi.n364,ofi.n365,ofi.n366,ofi.n367,ofi.n368,ofi.n369,ofi.n370,ofi.n371,ofi.n372,ofi.n373,ofi.n374,ofi.n375,ofi.n376,ofi.n377,ofi.n378,ofi.n379,ofi.n380,ofi.n381,ofi.n382,ofi.n383,ofi.n384,ofi.n385,ofi.n386,ofi.n387,ofi.n388,ofi.n389,ofi.n390,ofi.n391,ofi.n392,ofi.n393,ofi.n394,ofi.n395,ofi.n396,ofi.n397,ofi.n398,ofi.n399,ofi.n400,ofi.n401,ofi.n402,ofi.n403,ofi.n404,ofi.n405,ofi.n406,ofi.n407,ofi.n408,ofi.n409,ofi.n410,ofi.n411,ofi.n412,ofi.n413,ofi.n414,ofi.n415,ofi.n416,ofi.n417,ofi.n418,ofi.n419,ofi.n420,ofi.n421,ofi.n422,ofi.n423,ofi.n424,ofi.n425,ofi.n426,ofi.n427,ofi.n428,ofi.n429,ofi.n430,ofi.n431,ofi.n432,ofi.n433,ofi.n434,ofi.n435,ofi.n436,ofi.n437,ofi.n438,ofi.n439,ofi.n440,ofi.n441,ofi.n442,ofi.n443,ofi.n444,ofi.n445,ofi.n446,ofi.n447,ofi.n448,ofi.n449,ofi.n450,ofi.n451,ofi.n452,ofi.n453,ofi.n454,ofi.n455,ofi.n456,ofi.n457,ofi.n458,ofi.n459,ofi.n460,ofi.n461,ofi.n462,ofi.n463,ofi.n464,ofi.n465,ofi.n466,ofi.n467,ofi.n468,ofi.n469,ofi.n470,ofi.n471,ofi.n472,ofi.n473,ofi.n474,ofi.n475,ofi.n476,ofi.n477,ofi.n478,ofi.n479,ofi.n480,ofi.n481,ofi.n482,ofi.n483,ofi.n484,ofi.n485,ofi.n486,ofi.n487,ofi.n488,ofi.n489,ofi.n490,ofi.n491,ofi.n492,ofi.n493,ofi.n494,ofi.n495,ofi.n496,ofi.n497,ofi.n498,ofi.n499,ofi.n500,ofi.t01,ofi.t02,ofi.t03,ofi.t04,ofi.t05,ofi.t06,ofi.t07,ofi.t08,ofi.t09,ofi.t10,ofi.t11,ofi.t12,ofi.t13,ofi.t14,ofi.t15,ofi.t16,ofi.t17,ofi.t18,ofi.t19,ofi.t20
--                     from obj_head obh
--                     join acquisitions acq on obh.acquisid = acq.acquisid
--                     join samples sam on acq.acq_sample_id = sam.sampleid
--                     left join obj_field ofi on obh.objid = ofi.objfid; -- allow elimination by planner;

create view objects as
                  select sam.projid, sam.sampleid, obh.*, obh.acquisid as processid, ofi.*
                    from obj_head obh
                    join acquisitions acq on obh.acquisid = acq.acquisid
                    join samples sam on acq.acq_sample_id = sam.sampleid
                    left join obj_field ofi on obh.objid = ofi.objfid; -- allow elimination by planner;

UPDATE alembic_version SET version_num='271c5fddefbf' WHERE alembic_version.version_num = 'da78c15a7c21';

COMMIT;

-- Running upgrade 271c5fddefbf -> 21bb404620d5

CREATE TABLE image_file (
    path VARCHAR NOT NULL,
    state CHAR DEFAULT '?' NOT NULL,
    digest_type CHAR DEFAULT '?' NOT NULL,
    digest BYTEA,
    PRIMARY KEY (path)
);

CREATE INDEX is_phy_image_file ON image_file (digest_type, digest);

CREATE INDEX is_image_file ON images (file_name);

ALTER TABLE users ADD COLUMN mail_status CHAR DEFAULT ' ';

ALTER TABLE users ADD COLUMN mail_status_date TIMESTAMP WITHOUT TIME ZONE;

UPDATE alembic_version SET version_num='21bb404620d5' WHERE alembic_version.version_num = '271c5fddefbf';

COMMIT;

-- Running upgrade 21bb404620d5 -> 910b679215ca

ALTER TABLE collection ADD COLUMN external_id VARCHAR NOT NULL;

ALTER TABLE collection ADD COLUMN external_id_system VARCHAR NOT NULL;

UPDATE alembic_version SET version_num='910b679215ca' WHERE alembic_version.version_num = '21bb404620d5';


COMMIT;

-- Running upgrade 21bb404620d5 -> dae002b5d15a, Job table & collection permalink

CREATE TABLE job (
    id SERIAL NOT NULL,
    owner_id INTEGER NOT NULL,
    type VARCHAR(80) NOT NULL,
    params VARCHAR,
    state VARCHAR(1),
    step INTEGER,
    progress_pct INTEGER,
    progress_msg VARCHAR,
    messages VARCHAR,
    inside VARCHAR,
    question VARCHAR,
    reply VARCHAR,
    result VARCHAR,
    creation_date TIMESTAMP WITHOUT TIME ZONE NOT NULL,
    updated_on TIMESTAMP WITHOUT TIME ZONE NOT NULL,
    PRIMARY KEY (id),
    FOREIGN KEY(owner_id) REFERENCES users (id)
);

ALTER TABLE collection ADD COLUMN short_title VARCHAR(64);

ALTER TABLE collection ALTER COLUMN external_id SET NOT NULL;

ALTER TABLE collection ALTER COLUMN external_id_system SET NOT NULL;

CREATE UNIQUE INDEX "CollectionShortTitle" ON collection (short_title);

UPDATE alembic_version SET version_num='dae002b5d15a' WHERE alembic_version.version_num = '21bb404620d5';

COMMIT;

-- Running upgrade dae002b5d15a -> 00601700d281

ALTER TABLE images ALTER COLUMN file_name SET NOT NULL;

ALTER TABLE images ALTER COLUMN height SET NOT NULL;

ALTER TABLE images ALTER COLUMN imgrank SET NOT NULL;

ALTER TABLE images ALTER COLUMN orig_file_name SET NOT NULL;

ALTER TABLE images ALTER COLUMN width SET NOT NULL;

UPDATE alembic_version SET version_num='00601700d281' WHERE alembic_version.version_num = 'dae002b5d15a';

COMMIT;

-- INFO  [alembic.runtime.migration] Running upgrade 00601700d281 -> a4c0d0c48e5a, empty message
-- Running upgrade 00601700d281 -> a4c0d0c48e5a

CREATE TABLE taxo_change_log (
    from_id INTEGER NOT NULL,
    to_id INTEGER NOT NULL,
    project_id INTEGER NOT NULL,
    why VARCHAR(1) NOT NULL,
    impacted INTEGER NOT NULL,
    occurred_on TIMESTAMP WITHOUT TIME ZONE NOT NULL,
    PRIMARY KEY (from_id, to_id, project_id),
    FOREIGN KEY(from_id) REFERENCES taxonomy (id) ON DELETE CASCADE,
    FOREIGN KEY(project_id) REFERENCES projects (projid) ON DELETE CASCADE,
    FOREIGN KEY(to_id) REFERENCES taxonomy (id) ON DELETE CASCADE
);

UPDATE alembic_version SET version_num='a4c0d0c48e5a' WHERE alembic_version.version_num = '00601700d281';

COMMIT;

-- INFO  [alembic.runtime.migration] Running upgrade a4c0d0c48e5a -> beaa3e8e4033, empty message
-- Running upgrade a4c0d0c48e5a -> beaa3e8e4033

ALTER TABLE projects ADD COLUMN description VARCHAR;

BEGIN;
UPDATE projects
   SET description = projtype;
COMMIT;;

ALTER TABLE projects DROP COLUMN projtype;

UPDATE alembic_version SET version_num='beaa3e8e4033' WHERE alembic_version.version_num = 'a4c0d0c48e5a';

COMMIT;

-- Running upgrade beaa3e8e4033 -> a173f0289de1

DROP INDEX "IS_TempTaxoIdFinal";

DROP INDEX "IS_TempTaxoParent";

DROP TABLE temp_taxo;

DROP TABLE part_histopart_det;

DROP TABLE part_projects_res;

DROP INDEX is_part_samples_prj;

DROP INDEX is_part_samples_sampleid;

DROP TABLE part_histopart_reduit;

DROP TABLE part_histocat_lst;

DROP INDEX is_part_projects_projid;

DROP TABLE part_ctd;

DROP TABLE part_histocat;

DROP TABLE part_samples;

DROP TABLE part_projects;

ALTER TABLE samples ALTER COLUMN projid SET NOT NULL;

update acquisitions acq
set orig_id = orig_id || '_' || (select count(1) from acquisitions acq2
where acq2.acq_sample_id = acq.acq_sample_id and acq2.orig_id = acq.orig_id and acq2.acquisid <= acq.acquisid)
where exists (select 1 from acquisitions acq2
where acq2.acq_sample_id = acq.acq_sample_id and acq2.orig_id = acq.orig_id and acq2.acquisid != acq.acquisid);;

CREATE UNIQUE INDEX "IS_AcquisOrigId" ON acquisitions (acq_sample_id, orig_id);

delete from projectspriv where member is null;;

ALTER TABLE projectspriv ALTER COLUMN member SET NOT NULL;

ALTER TABLE projectspriv DROP CONSTRAINT projectspriv_member_fkey;

ALTER TABLE projectspriv ADD FOREIGN KEY(member) REFERENCES users (id) ON DELETE CASCADE;

UPDATE alembic_version SET version_num='a173f0289de1' WHERE alembic_version.version_num = 'beaa3e8e4033';

-- Running upgrade a173f0289de1 -> 088904e6b78e

CREATE UNIQUE INDEX "CollectionShortTitle" ON collection (short_title);

delete from process where processid in (select processid from process except select acquisid from acquisitions);

ALTER TABLE process ADD FOREIGN KEY(processid) REFERENCES acquisitions (acquisid) ON DELETE CASCADE;

UPDATE alembic_version SET version_num='088904e6b78e' WHERE alembic_version.version_num = 'a173f0289de1';

-- Running upgrade 088904e6b78e -> ffb69f8124f6

CREATE TABLE instrument (
    instrument_id VARCHAR(32) NOT NULL,
    name VARCHAR(255),
    bodc_url VARCHAR(255),
    PRIMARY KEY (instrument_id)
);

INSERT INTO instrument (instrument_id, name, bodc_url) VALUES ('CytoBuoy', 'CytoSense flow cytometer', 'http://vocab.nerc.ac.uk/collection/L22/current/TOOL1209/');

INSERT INTO instrument (instrument_id, name, bodc_url) VALUES ('IFCB', NULL, 'http://vocab.nerc.ac.uk/collection/L22/current/TOOL1588/');

INSERT INTO instrument (instrument_id, name, bodc_url) VALUES ('CPICS', NULL, 'http://vocab.nerc.ac.uk/collection/L22/current/TOOL1582/');

INSERT INTO instrument (instrument_id, name, bodc_url) VALUES ('UVP 5', NULL, 'http://vocab.nerc.ac.uk/collection/L22/current/TOOL1577/');

INSERT INTO instrument (instrument_id, name, bodc_url) VALUES ('UVP 6', NULL, 'http://vocab.nerc.ac.uk/collection/L22/current/TOOL1578/');

INSERT INTO instrument (instrument_id, name, bodc_url) VALUES ('VPR', NULL, 'http://vocab.nerc.ac.uk/collection/L22/current/TOOL1584/');

INSERT INTO instrument (instrument_id, name, bodc_url) VALUES ('LISST-Holo', NULL, 'http://vocab.nerc.ac.uk/collection/L22/current/TOOL1585/');

INSERT INTO instrument (instrument_id, name, bodc_url) VALUES ('Zoocam', NULL, 'http://vocab.nerc.ac.uk/collection/L22/current/TOOL1587/');

INSERT INTO instrument (instrument_id, name, bodc_url) VALUES ('Loki', NULL, 'http://vocab.nerc.ac.uk/collection/L22/current/TOOL1586/');

INSERT INTO instrument (instrument_id, name, bodc_url) VALUES ('FlowCam', NULL, 'http://vocab.nerc.ac.uk/collection/L22/current/TOOL1583/');

INSERT INTO instrument (instrument_id, name, bodc_url) VALUES ('FastCam', NULL, 'http://vocab.nerc.ac.uk/collection/L22/current/TOOL1580/');

INSERT INTO instrument (instrument_id, name, bodc_url) VALUES ('Zooscan', NULL, 'http://vocab.nerc.ac.uk/collection/L22/current/TOOL1581/');

INSERT INTO instrument (instrument_id, name, bodc_url) VALUES ('PlanktoScope', NULL, 'http://vocab.nerc.ac.uk/collection/L22/current/TOOL1579/');

INSERT INTO instrument (instrument_id, name, bodc_url) VALUES ('ISIIS', NULL, 'http://vocab.nerc.ac.uk/collection/L22/current/TOOL1561/');

INSERT INTO instrument (instrument_id, name, bodc_url) VALUES ('AMNIS', 'AMNIS Imaging Flow Cytometer', NULL);

INSERT INTO instrument (instrument_id, name, bodc_url) VALUES ('camera', 'Generic camera', NULL);

INSERT INTO instrument (instrument_id, name, bodc_url) VALUES ('microscope', 'Generic microscope', NULL);

INSERT INTO instrument (instrument_id, name, bodc_url) VALUES ('scanner', 'Generic scanner', NULL);

INSERT INTO instrument (instrument_id, name, bodc_url) VALUES ('?', 'Unknown instrument', NULL);

ALTER TABLE projects ADD COLUMN instrument_id VARCHAR(32) DEFAULT '?' NOT NULL;

ALTER TABLE projects ALTER COLUMN instrument_id DROP DEFAULT;

ALTER TABLE projects ADD FOREIGN KEY(instrument_id) REFERENCES instrument (instrument_id);

UPDATE alembic_version SET version_num='8ac7e3c29305' WHERE alembic_version.version_num = '088904e6b78e';

COMMIT;

-- Running upgrade 8ac7e3c29305 -> 521c25353fa0, new report tables

CREATE TABLE projects_variables (
    project_id INTEGER NOT NULL,
    subsample_coef VARCHAR,
    total_water_volume VARCHAR,
    individual_volume VARCHAR,
    PRIMARY KEY (project_id),
    FOREIGN KEY(project_id) REFERENCES projects (projid) ON DELETE CASCADE
);

ALTER TABLE obj_field ADD COLUMN acquis_id INTEGER;

CREATE INDEX obj_field_acquisid_objfid_idx ON obj_field (acquis_id, objfid);

update obj_field set acquis_id = (select acquisid from obj_head where objid = objfid) where acquis_id is null;

UPDATE alembic_version SET version_num='521c25353fa0' WHERE alembic_version.version_num = '8ac7e3c29305';

-- Cluster for perfs - not from Alembic

cluster obj_field using obj_field_acquisid_objfid_idx;

-- Running upgrade 521c25353fa0 -> 34d91185174c, Taxo recast AKA remapping storage

CREATE TABLE taxo_recast (
    recast_id INTEGER GENERATED ALWAYS AS IDENTITY,
    collection_id INTEGER,
    project_id INTEGER,
    operation VARCHAR(16) NOT NULL,
    transforms JSONB NOT NULL,
    documentation JSONB NOT NULL,
    PRIMARY KEY (recast_id),
    FOREIGN KEY(collection_id) REFERENCES collection (id) ON DELETE CASCADE,
    FOREIGN KEY(project_id) REFERENCES projects (projid) ON DELETE CASCADE
);

UPDATE alembic_version SET version_num='34d91185174c' WHERE alembic_version.version_num = '521c25353fa0';

COMMIT;


-- Running upgrade  34d91185174c -> 1b1beb672279 , users validation
CREATE TABLE user_password_reset (
    user_id INTEGER NOT NULL,
    temp_password VARCHAR,
    creation_date TIMESTAMP DEFAULT current_timestamp,
    PRIMARY KEY (user_id),
    FOREIGN KEY(user_id) REFERENCES users (id) ON DELETE CASCADE
);
ALTER TABLE users ADD COLUMN status_admin_comment VARCHAR(255);
ALTER TABLE users ADD COLUMN status_date TIMESTAMP WITHOUT TIME ZONE;
ALTER TABLE users ALTER active DROP DEFAULT;
ALTER TABLE users ALTER active TYPE SMALLINT
    USING
    CASE
    WHEN active =false THEN 0 ELSE 1
    END;
ALTER TABLE users ALTER active SET DEFAULT 1;
ALTER TABLE users RENAME COLUMN active TO status ;
ALTER TABLE users ALTER mail_status DROP DEFAULT;
ALTER TABLE users ALTER mail_status TYPE BOOLEAN
USING
CASE
WHEN mail_status ='V' THEN true
WHEN mail_status = 'W' then false
ELSE NULL
END;
ALTER TABLE users ALTER mail_status SET DEFAULT NULL;
-------------add 30 free cols to samples
DO
$$
BEGIN
    FOR  colnames
    in 31..60
    LOOP
     EXECUTE 'ALTER TABLE samples ADD COLUMN t' || colnames || ' VARCHAR(250);';
    END LOOP;
END
$$;

UPDATE alembic_version SET version_num='1b1beb672279' WHERE alembic_version.version_num = '34d91185174c';

COMMIT;

-- Manual upgrades 17 feb 2024
--
-- Based on a pg_dump -t obj_head from production DB on the 9th of Feb 2024
--
--drop table public.obj_head_new;

create table public.obj_head_new
(
    objid              bigint       not null,
    acquisid           integer      not null,
    classif_id         integer,
    objtime            time without time zone,
    latitude           double precision,
    longitude          double precision,
    depth_min          double precision,
    depth_max          double precision,
    objdate            date,
    classif_qual       char,
    sunpos             char,
    classif_when       timestamp without time zone,
    classif_who        integer,
    classif_auto_id    integer,
    classif_auto_when  timestamp without time zone,
    classif_auto_score double precision,
    orig_id            varchar(255) not null,
    object_link        varchar(255),
    complement_info    varchar
)
WITH (autovacuum_vacuum_scale_factor='0.01', fillfactor='90');
ALTER TABLE ONLY public.obj_head_new ALTER COLUMN acquisid SET STATISTICS 10000;

alter table public.obj_head_new
    owner to postgres;

--
-- Name: obj_head obj_head_pkey; Type: CONSTRAINT; Schema: public; Owner: postgres
--

ALTER TABLE ONLY public.obj_head_new
    ADD CONSTRAINT obj_head_pkey2 PRIMARY KEY (objid);

--
-- Name: TABLE obj_head; Type: ACL; Schema: public; Owner: postgres
--

GRANT SELECT ON TABLE public.obj_head_new TO readerole;
GRANT SELECT ON TABLE public.obj_head_new TO zoo;
GRANT SELECT ON TABLE public.obj_head_new TO repuser;

DO
$$
    DECLARE
        chunk     integer = 1000000;
        total_row_count integer = 0;
        nb_chunks integer = 0;
        row_count integer;
        acq_rec record;
    BEGIN
        FOR acq_rec IN (SELECT acquisid FROM acquisitions ORDER BY acquisid)
            LOOP
                insert into obj_head_new (objid, acquisid, classif_id,
                                       objtime, latitude, longitude, objdate, depth_min, depth_max,
                                       classif_qual, sunpos, classif_who, classif_when,
                                       classif_auto_score, classif_auto_when, classif_auto_id, complement_info,
                                       orig_id, object_link)
                select objid,
                       acquisid,
                       classif_id,
                       objtime,
                       latitude,
                       longitude,
                       objdate,
                       depth_min,
                       depth_max,
                       classif_qual,
                       sunpos,
                       classif_who,
                       classif_when,
                       classif_auto_score,
                       classif_auto_when,
                       classif_auto_id,
                       complement_info,
                       orig_id,
                       object_link
                from obj_head
                where acquisid = acq_rec.acquisid;
                GET DIAGNOSTICS row_count = ROW_COUNT;
                total_row_count = total_row_count + row_count;
                IF total_row_count / chunk > nb_chunks
                THEN
                    nb_chunks = total_row_count / chunk;
                    RAISE NOTICE '%: Done % lines',current_time,total_row_count;
                    COMMIT;
                END IF ;
            END LOOP;
    END;
$$;

ANALYSE obj_head_new;

--
-- Name: is_objectsacqclassifqual; Type: INDEX; Schema: public; Owner: postgres
--
ALTER INDEX is_objectsacqclassifqual RENAME TO is_objectsacqclassifqual_old;
CREATE INDEX is_objectsacqclassifqual ON public.obj_head_new USING btree (acquisid) include (classif_qual, classif_id);

--
-- Name: is_objectsacqrandom; Type: INDEX; Schema: public; Owner: postgres
--
ALTER INDEX is_objectsacqrandom RENAME TO is_objectsacqrandom_old;
-- CREATE INDEX is_objectsacqrandom ON public.obj_head_new USING btree (acquisid, hashtext(orig_id), classif_qual);

--
-- Name: is_objectsacquisition; Type: INDEX; Schema: public; Owner: postgres
--

ALTER INDEX is_objectsacquisition RENAME TO is_objectsacquisition_old;
CREATE INDEX is_objectsacquisition ON public.obj_head_new USING btree (acquisid) ;

ALTER TABLE public.obj_head_new CLUSTER ON is_objectsacquisition;

--
-- Name: is_objectsdate; Type: INDEX; Schema: public; Owner: postgres
--
ALTER INDEX is_objectsdate RENAME TO is_objectsdate_old;
CREATE INDEX is_objectsdate ON public.obj_head_new USING btree (objdate) include (acquisid);


--
-- Name: is_objectsdepth; Type: INDEX; Schema: public; Owner: postgres
--
ALTER INDEX is_objectsdepth RENAME TO is_objectsdepth_old;
CREATE INDEX is_objectsdepth ON public.obj_head_new USING btree (depth_max, depth_min) include (acquisid);


--
-- Name: is_objectslatlong; Type: INDEX; Schema: public; Owner: postgres
--
ALTER INDEX is_objectslatlong RENAME TO is_objectslatlong_old;
CREATE INDEX is_objectslatlong ON public.obj_head_new USING btree (latitude, longitude) include (acquisid);


--
-- Name: is_objectstime; Type: INDEX; Schema: public; Owner: postgres
--
ALTER INDEX  is_objectstime RENAME TO is_objectstime_old;
CREATE INDEX is_objectstime ON public.obj_head_new USING btree (objtime) include (acquisid);

--
-- Name: obj_head obj_head_acquisid_fkey; Type: FK CONSTRAINT; Schema: public; Owner: postgres
--

ALTER TABLE ONLY public.obj_head
    RENAME CONSTRAINT obj_head_acquisid_fkey TO obj_head_acquisid_fkey_old;
ALTER TABLE ONLY public.obj_head_new
    ADD CONSTRAINT obj_head_acquisid_fkey FOREIGN KEY (acquisid) REFERENCES public.acquisitions(acquisid) ON DELETE CASCADE;

--
-- Name: obj_head obj_head_classif_who_fkey; Type: FK CONSTRAINT; Schema: public; Owner: postgres
--

ALTER TABLE ONLY public.obj_head
    RENAME CONSTRAINT obj_head_classif_who_fkey TO obj_head_classif_who_fkey_old;
ALTER TABLE ONLY public.obj_head_new
    ADD CONSTRAINT obj_head_classif_who_fkey FOREIGN KEY (classif_who) REFERENCES public.users(id);

ANALYSE obj_head_new;

--
-- Name: objectsclassifhisto objectsclassifhisto_objid_fkey; Type: FK CONSTRAINT; Schema: public; Owner: postgres
--
ALTER TABLE ONLY public.objectsclassifhisto
    DROP CONSTRAINT objectsclassifhisto_objid_fkey;
ALTER TABLE ONLY public.objectsclassifhisto
    ADD CONSTRAINT objectsclassifhisto_objid_fkey FOREIGN KEY (objid) REFERENCES public.obj_head_new(objid) ON DELETE CASCADE;


--
-- Name: images images_objid_fkey; Type: FK CONSTRAINT; Schema: public; Owner: postgres
--
ALTER TABLE ONLY public.images
    DROP CONSTRAINT images_objid_fkey;
ALTER TABLE ONLY public.images
    ADD CONSTRAINT images_objid_fkey FOREIGN KEY (objid) REFERENCES public.obj_head_new(objid);

--
-- Name: obj_cnn_features obj_cnn_features_objcnnid_fkey; Type: FK CONSTRAINT; Schema: public; Owner: postgres
--
ALTER TABLE ONLY public.obj_cnn_features
    DROP CONSTRAINT obj_cnn_features_objcnnid_fkey;
ALTER TABLE ONLY public.obj_cnn_features
    ADD CONSTRAINT obj_cnn_features_objcnnid_fkey FOREIGN KEY (objcnnid) REFERENCES public.obj_head_new(objid) ON DELETE CASCADE;

--
-- Name: obj_field obj_field_objfid_fkey; Type: FK CONSTRAINT; Schema: public; Owner: postgres
--
ALTER TABLE ONLY public.obj_field
    DROP CONSTRAINT obj_field_objfid_fkey;
ALTER TABLE ONLY public.obj_field
    ADD CONSTRAINT obj_field_objfid_fkey FOREIGN KEY (objfid) REFERENCES public.obj_head_new(objid) ON DELETE CASCADE;

ALTER TABLE obj_head RENAME TO obj_head_old;

ALTER TABLE ONLY public.obj_head_old
    RENAME CONSTRAINT obj_head_pkey TO obj_head_pkey_old;

ALTER TABLE obj_head_new RENAME TO obj_head;

ALTER TABLE ONLY public.obj_head
    RENAME CONSTRAINT obj_head_pkey2 TO obj_head_pkey;

drop view obj_prj;

drop table obj_head_old;

---

--
-- Based on a pg_dump -t objectsclassifhisto from production DB on the 9th of Feb 2024
--

-- drop table public.objectsclassifhisto_new;

create table public.objectsclassifhisto_new
(
    objid         bigint                      not null,
    classif_date  timestamp without time zone not null,
    classif_id    integer                     not null,
    classif_type  character(1),
    classif_qual  character(1),
    classif_score double precision,
    classif_who   integer
);

ALTER TABLE ONLY public.objectsclassifhisto_new ALTER COLUMN classif_date SET STATISTICS 10000;


ALTER TABLE public.objectsclassifhisto_new OWNER TO postgres;

--
-- Name: TABLE objectsclassifhisto; Type: ACL; Schema: public; Owner: postgres
--

GRANT SELECT ON TABLE public.objectsclassifhisto_new TO readerole;
GRANT SELECT ON TABLE public.objectsclassifhisto_new TO zoo;
GRANT SELECT ON TABLE public.objectsclassifhisto_new TO repuser;

DO
$$
    DECLARE
        cp_objid  integer = 0;
        next_cp_objid integer = 1;
        chunk     integer = 1000000;
    BEGIN
        WHILE next_cp_objid IS NOT NULL
            LOOP
                with done as (insert into objectsclassifhisto_new (objid,
                                                  classif_date,
                                                  classif_id,
                                                  classif_type,
                                                  classif_qual,
                                                  classif_score,
                                                  classif_who)
                select objid,
                       classif_date,
                       classif_id,
                       classif_type,
                       classif_qual,
                       classif_score,
                       classif_who
                from objectsclassifhisto
                where objid > cp_objid and classif_id is not null
                order by objid
                limit chunk
                returning objid) select max(objid) into next_cp_objid from done;
                RAISE NOTICE '%: Done up to %',current_time,next_cp_objid;
                COMMIT;
                cp_objid = next_cp_objid;
            END LOOP;
    END;
$$;

ALTER TABLE ONLY public.objectsclassifhisto
    RENAME CONSTRAINT objectsclassifhisto_pkey TO objectsclassifhisto_pkey_old;
--
-- Name: objectsclassifhisto objectsclassifhisto_pkey; Type: CONSTRAINT; Schema: public; Owner: postgres
--

ALTER TABLE ONLY public.objectsclassifhisto_new
    ADD CONSTRAINT objectsclassifhisto_pkey PRIMARY KEY (objid, classif_date);


ALTER TABLE ONLY public.objectsclassifhisto
    RENAME CONSTRAINT objectsclassifhisto_classif_who_fkey TO objectsclassifhisto_classif_who_fkey_old;

--
-- Name: objectsclassifhisto objectsclassifhisto_classif_who_fkey; Type: FK CONSTRAINT; Schema: public; Owner: postgres
--

ALTER TABLE ONLY public.objectsclassifhisto_new
    ADD CONSTRAINT objectsclassifhisto_classif_who_fkey FOREIGN KEY (classif_who) REFERENCES public.users(id);

--
-- Name: objectsclassifhisto objectsclassifhisto_objid_fkey; Type: FK CONSTRAINT; Schema: public; Owner: postgres
--
ALTER TABLE ONLY public.objectsclassifhisto
    RENAME CONSTRAINT objectsclassifhisto_objid_fkey TO objectsclassifhisto_objid_fkey_old;

ALTER TABLE ONLY public.objectsclassifhisto_new
    ADD CONSTRAINT objectsclassifhisto_objid_fkey FOREIGN KEY (objid) REFERENCES public.obj_head(objid) ON DELETE CASCADE;

ALTER TABLE public.objectsclassifhisto RENAME TO objectsclassifhisto_old;

ALTER TABLE public.objectsclassifhisto_new RENAME TO objectsclassifhisto;

drop table objectsclassifhisto_old;

---

--
-- Name: objects; Type: VIEW; Schema: public; Owner: postgres
--

CREATE OR REPLACE VIEW public.objects AS
 SELECT sam.projid,
    sam.sampleid,
    obh.objid,
    obh.latitude,
    obh.longitude,
    obh.objdate,
    obh.objtime,
    obh.depth_min,
    obh.depth_max,
    obh.classif_id,
    obh.classif_qual,
    obh.classif_who,
    obh.classif_when,
    obh.classif_auto_id,
    obh.classif_auto_score,
    obh.classif_auto_when,
    NULL::integer AS classif_crossvalidation_id,
    obh.complement_info,
    NULL::double precision AS similarity,
    obh.sunpos,
    HASHTEXT(obh.orig_id) AS random_value,
    obh.acquisid,
    obh.object_link,
    obh.orig_id,
    obh.acquisid AS processid,
    ofi.objfid,
    ofi.n01,
    ofi.n02,
    ofi.n03,
    ofi.n04,
    ofi.n05,
    ofi.n06,
    ofi.n07,
    ofi.n08,
    ofi.n09,
    ofi.n10,
    ofi.n11,
    ofi.n12,
    ofi.n13,
    ofi.n14,
    ofi.n15,
    ofi.n16,
    ofi.n17,
    ofi.n18,
    ofi.n19,
    ofi.n20,
    ofi.n21,
    ofi.n22,
    ofi.n23,
    ofi.n24,
    ofi.n25,
    ofi.n26,
    ofi.n27,
    ofi.n28,
    ofi.n29,
    ofi.n30,
    ofi.n31,
    ofi.n32,
    ofi.n33,
    ofi.n34,
    ofi.n35,
    ofi.n36,
    ofi.n37,
    ofi.n38,
    ofi.n39,
    ofi.n40,
    ofi.n41,
    ofi.n42,
    ofi.n43,
    ofi.n44,
    ofi.n45,
    ofi.n46,
    ofi.n47,
    ofi.n48,
    ofi.n49,
    ofi.n50,
    ofi.n51,
    ofi.n52,
    ofi.n53,
    ofi.n54,
    ofi.n55,
    ofi.n56,
    ofi.n57,
    ofi.n58,
    ofi.n59,
    ofi.n60,
    ofi.n61,
    ofi.n62,
    ofi.n63,
    ofi.n64,
    ofi.n65,
    ofi.n66,
    ofi.n67,
    ofi.n68,
    ofi.n69,
    ofi.n70,
    ofi.n71,
    ofi.n72,
    ofi.n73,
    ofi.n74,
    ofi.n75,
    ofi.n76,
    ofi.n77,
    ofi.n78,
    ofi.n79,
    ofi.n80,
    ofi.n81,
    ofi.n82,
    ofi.n83,
    ofi.n84,
    ofi.n85,
    ofi.n86,
    ofi.n87,
    ofi.n88,
    ofi.n89,
    ofi.n90,
    ofi.n91,
    ofi.n92,
    ofi.n93,
    ofi.n94,
    ofi.n95,
    ofi.n96,
    ofi.n97,
    ofi.n98,
    ofi.n99,
    ofi.n100,
    ofi.n101,
    ofi.n102,
    ofi.n103,
    ofi.n104,
    ofi.n105,
    ofi.n106,
    ofi.n107,
    ofi.n108,
    ofi.n109,
    ofi.n110,
    ofi.n111,
    ofi.n112,
    ofi.n113,
    ofi.n114,
    ofi.n115,
    ofi.n116,
    ofi.n117,
    ofi.n118,
    ofi.n119,
    ofi.n120,
    ofi.n121,
    ofi.n122,
    ofi.n123,
    ofi.n124,
    ofi.n125,
    ofi.n126,
    ofi.n127,
    ofi.n128,
    ofi.n129,
    ofi.n130,
    ofi.n131,
    ofi.n132,
    ofi.n133,
    ofi.n134,
    ofi.n135,
    ofi.n136,
    ofi.n137,
    ofi.n138,
    ofi.n139,
    ofi.n140,
    ofi.n141,
    ofi.n142,
    ofi.n143,
    ofi.n144,
    ofi.n145,
    ofi.n146,
    ofi.n147,
    ofi.n148,
    ofi.n149,
    ofi.n150,
    ofi.n151,
    ofi.n152,
    ofi.n153,
    ofi.n154,
    ofi.n155,
    ofi.n156,
    ofi.n157,
    ofi.n158,
    ofi.n159,
    ofi.n160,
    ofi.n161,
    ofi.n162,
    ofi.n163,
    ofi.n164,
    ofi.n165,
    ofi.n166,
    ofi.n167,
    ofi.n168,
    ofi.n169,
    ofi.n170,
    ofi.n171,
    ofi.n172,
    ofi.n173,
    ofi.n174,
    ofi.n175,
    ofi.n176,
    ofi.n177,
    ofi.n178,
    ofi.n179,
    ofi.n180,
    ofi.n181,
    ofi.n182,
    ofi.n183,
    ofi.n184,
    ofi.n185,
    ofi.n186,
    ofi.n187,
    ofi.n188,
    ofi.n189,
    ofi.n190,
    ofi.n191,
    ofi.n192,
    ofi.n193,
    ofi.n194,
    ofi.n195,
    ofi.n196,
    ofi.n197,
    ofi.n198,
    ofi.n199,
    ofi.n200,
    ofi.n201,
    ofi.n202,
    ofi.n203,
    ofi.n204,
    ofi.n205,
    ofi.n206,
    ofi.n207,
    ofi.n208,
    ofi.n209,
    ofi.n210,
    ofi.n211,
    ofi.n212,
    ofi.n213,
    ofi.n214,
    ofi.n215,
    ofi.n216,
    ofi.n217,
    ofi.n218,
    ofi.n219,
    ofi.n220,
    ofi.n221,
    ofi.n222,
    ofi.n223,
    ofi.n224,
    ofi.n225,
    ofi.n226,
    ofi.n227,
    ofi.n228,
    ofi.n229,
    ofi.n230,
    ofi.n231,
    ofi.n232,
    ofi.n233,
    ofi.n234,
    ofi.n235,
    ofi.n236,
    ofi.n237,
    ofi.n238,
    ofi.n239,
    ofi.n240,
    ofi.n241,
    ofi.n242,
    ofi.n243,
    ofi.n244,
    ofi.n245,
    ofi.n246,
    ofi.n247,
    ofi.n248,
    ofi.n249,
    ofi.n250,
    ofi.n251,
    ofi.n252,
    ofi.n253,
    ofi.n254,
    ofi.n255,
    ofi.n256,
    ofi.n257,
    ofi.n258,
    ofi.n259,
    ofi.n260,
    ofi.n261,
    ofi.n262,
    ofi.n263,
    ofi.n264,
    ofi.n265,
    ofi.n266,
    ofi.n267,
    ofi.n268,
    ofi.n269,
    ofi.n270,
    ofi.n271,
    ofi.n272,
    ofi.n273,
    ofi.n274,
    ofi.n275,
    ofi.n276,
    ofi.n277,
    ofi.n278,
    ofi.n279,
    ofi.n280,
    ofi.n281,
    ofi.n282,
    ofi.n283,
    ofi.n284,
    ofi.n285,
    ofi.n286,
    ofi.n287,
    ofi.n288,
    ofi.n289,
    ofi.n290,
    ofi.n291,
    ofi.n292,
    ofi.n293,
    ofi.n294,
    ofi.n295,
    ofi.n296,
    ofi.n297,
    ofi.n298,
    ofi.n299,
    ofi.n300,
    ofi.n301,
    ofi.n302,
    ofi.n303,
    ofi.n304,
    ofi.n305,
    ofi.n306,
    ofi.n307,
    ofi.n308,
    ofi.n309,
    ofi.n310,
    ofi.n311,
    ofi.n312,
    ofi.n313,
    ofi.n314,
    ofi.n315,
    ofi.n316,
    ofi.n317,
    ofi.n318,
    ofi.n319,
    ofi.n320,
    ofi.n321,
    ofi.n322,
    ofi.n323,
    ofi.n324,
    ofi.n325,
    ofi.n326,
    ofi.n327,
    ofi.n328,
    ofi.n329,
    ofi.n330,
    ofi.n331,
    ofi.n332,
    ofi.n333,
    ofi.n334,
    ofi.n335,
    ofi.n336,
    ofi.n337,
    ofi.n338,
    ofi.n339,
    ofi.n340,
    ofi.n341,
    ofi.n342,
    ofi.n343,
    ofi.n344,
    ofi.n345,
    ofi.n346,
    ofi.n347,
    ofi.n348,
    ofi.n349,
    ofi.n350,
    ofi.n351,
    ofi.n352,
    ofi.n353,
    ofi.n354,
    ofi.n355,
    ofi.n356,
    ofi.n357,
    ofi.n358,
    ofi.n359,
    ofi.n360,
    ofi.n361,
    ofi.n362,
    ofi.n363,
    ofi.n364,
    ofi.n365,
    ofi.n366,
    ofi.n367,
    ofi.n368,
    ofi.n369,
    ofi.n370,
    ofi.n371,
    ofi.n372,
    ofi.n373,
    ofi.n374,
    ofi.n375,
    ofi.n376,
    ofi.n377,
    ofi.n378,
    ofi.n379,
    ofi.n380,
    ofi.n381,
    ofi.n382,
    ofi.n383,
    ofi.n384,
    ofi.n385,
    ofi.n386,
    ofi.n387,
    ofi.n388,
    ofi.n389,
    ofi.n390,
    ofi.n391,
    ofi.n392,
    ofi.n393,
    ofi.n394,
    ofi.n395,
    ofi.n396,
    ofi.n397,
    ofi.n398,
    ofi.n399,
    ofi.n400,
    ofi.n401,
    ofi.n402,
    ofi.n403,
    ofi.n404,
    ofi.n405,
    ofi.n406,
    ofi.n407,
    ofi.n408,
    ofi.n409,
    ofi.n410,
    ofi.n411,
    ofi.n412,
    ofi.n413,
    ofi.n414,
    ofi.n415,
    ofi.n416,
    ofi.n417,
    ofi.n418,
    ofi.n419,
    ofi.n420,
    ofi.n421,
    ofi.n422,
    ofi.n423,
    ofi.n424,
    ofi.n425,
    ofi.n426,
    ofi.n427,
    ofi.n428,
    ofi.n429,
    ofi.n430,
    ofi.n431,
    ofi.n432,
    ofi.n433,
    ofi.n434,
    ofi.n435,
    ofi.n436,
    ofi.n437,
    ofi.n438,
    ofi.n439,
    ofi.n440,
    ofi.n441,
    ofi.n442,
    ofi.n443,
    ofi.n444,
    ofi.n445,
    ofi.n446,
    ofi.n447,
    ofi.n448,
    ofi.n449,
    ofi.n450,
    ofi.n451,
    ofi.n452,
    ofi.n453,
    ofi.n454,
    ofi.n455,
    ofi.n456,
    ofi.n457,
    ofi.n458,
    ofi.n459,
    ofi.n460,
    ofi.n461,
    ofi.n462,
    ofi.n463,
    ofi.n464,
    ofi.n465,
    ofi.n466,
    ofi.n467,
    ofi.n468,
    ofi.n469,
    ofi.n470,
    ofi.n471,
    ofi.n472,
    ofi.n473,
    ofi.n474,
    ofi.n475,
    ofi.n476,
    ofi.n477,
    ofi.n478,
    ofi.n479,
    ofi.n480,
    ofi.n481,
    ofi.n482,
    ofi.n483,
    ofi.n484,
    ofi.n485,
    ofi.n486,
    ofi.n487,
    ofi.n488,
    ofi.n489,
    ofi.n490,
    ofi.n491,
    ofi.n492,
    ofi.n493,
    ofi.n494,
    ofi.n495,
    ofi.n496,
    ofi.n497,
    ofi.n498,
    ofi.n499,
    ofi.n500,
    ofi.t01,
    ofi.t02,
    ofi.t03,
    ofi.t04,
    ofi.t05,
    ofi.t06,
    ofi.t07,
    ofi.t08,
    ofi.t09,
    ofi.t10,
    ofi.t11,
    ofi.t12,
    ofi.t13,
    ofi.t14,
    ofi.t15,
    ofi.t16,
    ofi.t17,
    ofi.t18,
    ofi.t19,
    ofi.t20
   FROM (((public.obj_head obh
     JOIN public.acquisitions acq ON ((obh.acquisid = acq.acquisid)))
     JOIN public.samples sam ON ((acq.acq_sample_id = sam.sampleid)))
     LEFT JOIN public.obj_field ofi ON ((obh.objid = ofi.objfid)));


ALTER TABLE public.objects OWNER TO postgres;

--
-- Name: TABLE objects; Type: ACL; Schema: public; Owner: postgres
--

GRANT SELECT ON TABLE public.objects TO zoo;
GRANT SELECT ON TABLE public.objects TO readerole;

-- Running upgrade 1b1beb672279 -> 52a9d347f2b2

DROP INDEX "IS_AcquisOrigId";

CREATE UNIQUE INDEX is_acquis_sample_orig_id ON acquisitions (acq_sample_id, orig_id) INCLUDE (acquisid);

DROP INDEX "IS_SamplesProjectOrigId";

CREATE UNIQUE INDEX is_samples_project_orig_id ON samples (projid, orig_id) INCLUDE (sampleid);

UPDATE alembic_version SET version_num='52a9d347f2b2' WHERE alembic_version.version_num = '1b1beb672279';

COMMIT;

-- Running upgrade 52a9d347f2b2 -> 4e25988b1e56

DROP TABLE temp_tasks;

CREATE TABLE images_new (
    imgid bigint NOT NULL,
    objid bigint NOT NULL,
    imgrank smallint NOT NULL,
    width smallint NOT NULL,
    height smallint NOT NULL,
    orig_file_name character varying(255) NOT NULL,
    thumb_width smallint,
    thumb_height smallint
);

ALTER TABLE images_new OWNER TO postgres;

DO
$$
    DECLARE
        chunk     integer = 1000000;
        total_row_count integer = 0;
        nb_chunks integer = 0;
        row_count integer;
        acq_rec record;
    BEGIN
        FOR acq_rec IN (SELECT acquisid FROM acquisitions ORDER BY acquisid)
            LOOP
                insert into images_new (imgid, objid, imgrank,
                                       orig_file_name, width, height,
                                       thumb_width, thumb_height)
                select imgid, img.objid,
                       case when imgrank > 32767 then 32767 else imgrank end,
                       orig_file_name,
                       case when width > 32767 then 32767-width else width end,
                       height,
                       thumb_width, thumb_height
                from images img
                join obj_head obh on img.objid = obh.objid
                where obh.acquisid = acq_rec.acquisid
                order by img.objid, img.imgrank;
                GET DIAGNOSTICS row_count = ROW_COUNT;
                total_row_count = total_row_count + row_count;
                IF total_row_count / chunk > nb_chunks
                THEN
                    nb_chunks = total_row_count / chunk;
                    RAISE NOTICE '%: Done % lines',current_time,total_row_count;
                    -- COMMIT; -- No commit inside Alembic
                END IF ;
            END LOOP;
    END;
$$;

ALTER TABLE ONLY images_new
    ADD CONSTRAINT images_pkey_new PRIMARY KEY (objid, imgrank);

ANALYSE images_new;

ALTER TABLE images RENAME TO images_old;

ALTER TABLE images_new RENAME TO images;

ALTER INDEX images_pkey RENAME TO images_pkey_old;

ALTER INDEX images_pkey_new RENAME TO images_pkey;

DROP TABLE image_file;

CREATE TABLE image_file (
    imgid BIGINT NOT NULL,
    ext CHAR(3) DEFAULT '?' NOT NULL,
    state CHAR DEFAULT '?' NOT NULL,
    digest_type CHAR DEFAULT '?' NOT NULL,
    digest BYTEA,
    PRIMARY KEY (imgid)
);

ALTER TABLE image_file OWNER TO postgres;

GRANT SELECT ON ALL TABLES IN SCHEMA public TO readerole;
GRANT SELECT ON ALL TABLES IN SCHEMA public TO zoo;

UPDATE alembic_version SET version_num='4e25988b1e56' WHERE alembic_version.version_num = '52a9d347f2b2';

-- Running upgrade 4e25988b1e56 -> 0a3132f436fb
ALTER TABLE users ADD COLUMN orcid VARCHAR(20) DEFAULT NULL;
UPDATE alembic_version SET version_num='0a3132f436fb' WHERE alembic_version.version_num = '4e25988b1e56';

-- Running upgrade 0a3132f436fb -> a9dd3c62b7b0

CREATE TABLE obj_cnn_features_vector (
    objcnnid BIGINT NOT NULL,
    features VECTOR(50),
    PRIMARY KEY (objcnnid),
    FOREIGN KEY(objcnnid) REFERENCES obj_head (objid) ON DELETE CASCADE
);

INSERT INTO obj_cnn_features_vector (objcnnid, features)
        SELECT objcnnid, ARRAY[cnn01, cnn02, cnn03, cnn04, cnn05, cnn06, cnn07, cnn08, cnn09, cnn10,
        cnn11, cnn12, cnn13, cnn14, cnn15, cnn16, cnn17, cnn18, cnn19, cnn20,
        cnn21, cnn22, cnn23, cnn24, cnn25, cnn26, cnn27, cnn28, cnn29, cnn30,
        cnn31, cnn32, cnn33, cnn34, cnn35, cnn36, cnn37, cnn38, cnn39, cnn40,
        cnn41, cnn42, cnn43, cnn44, cnn45, cnn46, cnn47, cnn48, cnn49, cnn50]::vector
        FROM obj_cnn_features;

<<<<<<< HEAD
=======
GRANT SELECT ON obj_cnn_features_vector TO readerole;

DROP TABLE obj_cnn_features;

>>>>>>> 3ecb08c3
UPDATE alembic_version SET version_num='a9dd3c62b7b0' WHERE alembic_version.version_num = '0a3132f436fb';

COMMIT;

<<<<<<< HEAD
=======
BEGIN;

-- Running upgrade a9dd3c62b7b0 -> d3bfaa54d544

ALTER TABLE obj_head SET (autovacuum_enabled = off);
    ALTER TABLE objectsclassifhisto SET (autovacuum_enabled = off);
    -- Save some time on inserts
    ALTER TABLE ONLY public.objectsclassifhisto
        DROP CONSTRAINT objectsclassifhisto_classif_who_fkey,
        DROP CONSTRAINT objectsclassifhisto_objid_fkey;

-- No classif_id, 777 lines as of 07/01/2024
    delete from objectsclassifhisto where classif_id is null;

-- Wrong classif_id, 8K lines as of 07/01/2024
    delete from objectsclassifhisto where classif_id not in (SELECT id from taxonomy);

-- Some 4K objects in PROD have an invalid classif_auto_id, for 'P' we need to recreate the fake prediction
    update obj_head
       set classif_auto_id=classif_id,
           classif_auto_score=coalesce(classif_auto_score, 1),
           classif_auto_when=coalesce(classif_auto_when,'01/01/1970')
     where classif_qual = 'P'
       and classif_auto_id is not null
       and classif_auto_id not in (SELECT id from taxonomy);

-- Some 4K objects in PROD have an invalid classif_auto_id, for 'V'/'D' we can just erase _auto*
    update obj_head
       set classif_auto_id=null,
           classif_auto_score=null,
           classif_auto_when=null
     where classif_qual in ('V','D')
       and classif_auto_id is not null
       and classif_auto_id not in (SELECT id from taxonomy);

-- Some 1.8M objects in PROD have an inconsistent classif_auto_id, as for 'P' it should be classif_id.
    -- It's probably the consequence of legacy "revert to predicted' code which did not care about _auto fields
    -- or "import update predicted" before 2024 cleanup.
    update obj_head
       set classif_auto_id=classif_id
     where classif_qual = 'P'
       and classif_auto_id != classif_id;

-- Some 'V' or 'D' objects in PROD have an inconsistent classif_auto_when, taking place after human validation.
    -- Maybe some version of EcoTaxa allowed to re-predict without state move. Delete the user-hidden 'P'.
    -- 4M objects
    update obj_head
       set classif_auto_id=null,
           classif_auto_score=null,
           classif_auto_when=null
     where classif_qual in ('V','D')
       and classif_auto_when > classif_when;

-- Some 'V' or 'D' objects in PROD have some history after the object.
    -- History should be strictly 'before the present', so remove history. We still have the data in obj_head.
    -- 4.8M history
    delete from objectsclassifhisto och
     using obj_head obh
     where obh.objid = och.objid
       and obh.classif_when <= och.classif_date
       and obh.classif_qual in ('V','D');

-- Some 'P' objects in PROD have a prediction date before (or same as) a 'V' or 'D' in history.
    -- e.g. history says 'P' on 23/12, 'V' on 24/12, but in object there is 'P' on 23/12
    -- probably due to old 'reset to predicted' or 'revert' code.
    -- 680K rows
    -- Warp them a bit in future but don't create too many new dates
    create temp table bad_p as
    select distinct obh.objid, obh.acquisid
      from obj_head obh
      join objectsclassifhisto och
           on och.objid = obh.objid
           and och.classif_date >= obh.classif_auto_when
           and och.classif_qual != 'P'
     where obh.classif_qual='P';
    create temp table bad_p_acquis as
    select distinct acquisid
      from bad_p;
    create temp table bad_p_acquis_max as
    select bpa.acquisid, max(och.classif_date) + interval '1 hour' as acquis_max
      from bad_p_acquis bpa
      join obj_head obh on obh.acquisid = bpa.acquisid
      join objectsclassifhisto och on och.objid = obh.objid
     group by bpa.acquisid;
    update obj_head obh
       set classif_auto_when = bpam.acquis_max
      from bad_p bap
      join bad_p_acquis_max bpam on bpam.acquisid = bap.acquisid
     where obh.objid = bap.objid;

-- 'P' is freshest row, we have avoided duplicate due to volunteer copy above, cleanup.
    -- 763K history in PROD, some should be cured by above fixes
    delete from objectsclassifhisto och
     using obj_head obh
     where obh.objid = och.objid
       and obh.classif_auto_when = och.classif_date
       and obh.classif_qual = 'P'
       and och.classif_qual = 'P';

-- Some 47K objects in PROD have an implied historical P with exact same date as a log with P,
    -- but different produced classification or score. Remove the faulty history, it's eventually re-created OK next step.
    delete from objectsclassifhisto och
     using obj_head obh
     where och.classif_qual = 'P'
       and och.objid = obh.objid
       and och.classif_date = obh.classif_auto_when
       and (och.classif_id != obh.classif_auto_id
            or och.classif_score != obh.classif_auto_score);

-- 'P' should have been historized when moving to 'V' or 'D', it was not always the case.
    -- 68M objects
    -- Note: We use a temp table as insert...select does not go parallel
    create temp table missing_ps as
    select obh.objid, obh.classif_auto_when, obh.classif_auto_id, 'A' as classif_type, 'P' as classif_qual, obh.classif_auto_score
      from obj_head obh
      left join objectsclassifhisto och on och.objid=obh.objid and och.classif_date=obh.classif_auto_when
     where obh.classif_qual in ('V','D')
       and obh.classif_auto_when is not null
       and och.objid is null;
    insert into objectsclassifhisto (objid, classif_date, classif_id, classif_type, classif_qual, classif_score)
    select * from missing_ps;
    drop table missing_ps;

-- Remove consecutive predictions in history
    -- 1160M rows
    with curr_and_next as (select objid, classif_date, classif_qual,
                                  lead(classif_qual) over (partition by objid order by classif_date) as next_qual
                             from objectsclassifhisto och),
         both_are_p as (select objid, classif_date
                          from curr_and_next
                         where classif_qual = 'P' and next_qual = 'P')
    delete from objectsclassifhisto och
        using both_are_p
     where och.objid = both_are_p.objid
       and och.classif_date = both_are_p.classif_date;

COMMIT;

vacuum full verbose analyze objectsclassifhisto;

BEGIN;

-- Enforce the rule above "not 2 consecutive predictions". Current object is Predicted, and last history as well -> delete histo
    -- 129M rows
    create temp table pred_in_last as
        (select p_and_last.objid, p_and_last.classif_date
           from (select objid, classif_date,
                        lead(classif_qual) over (partition by objid order by classif_date) as next_qual
                   from objectsclassifhisto och
                  where och.classif_qual = 'P') p_and_last
                   join obj_head obh
                     on obh.objid = p_and_last.objid
                        and obh.classif_qual = 'P'
                        and p_and_last.next_qual is null);
    analyze pred_in_last;
    delete from objectsclassifhisto och
     where (och.objid, och.classif_date) in (select objid, classif_date from pred_in_last);
    drop table pred_in_last;

ALTER TABLE obj_head ADD FOREIGN KEY(classif_id) REFERENCES taxonomy (id);

ALTER TABLE obj_head ADD FOREIGN KEY(classif_auto_id) REFERENCES taxonomy (id);

COMMIT;

vacuum full verbose analyze objectsclassifhisto;

BEGIN;

ALTER TABLE objectsclassifhisto ADD FOREIGN KEY(classif_id) REFERENCES taxonomy (id) ON DELETE CASCADE;

ALTER TABLE ONLY public.objectsclassifhisto
        ADD CONSTRAINT objectsclassifhisto_classif_who_fkey FOREIGN KEY (classif_who) REFERENCES public.users (id),
        ADD CONSTRAINT objectsclassifhisto_objid_fkey FOREIGN KEY (objid) REFERENCES public.obj_head (objid) ON DELETE CASCADE;
    ALTER TABLE obj_head SET (autovacuum_enabled = on);
    ALTER TABLE objectsclassifhisto SET (autovacuum_enabled = on);

UPDATE alembic_version SET version_num='d3bfaa54d544' WHERE alembic_version.version_num = 'a9dd3c62b7b0';

COMMIT;

BEGIN;

-- Running upgrade d3bfaa54d544 -> 067cd670782d

CREATE TABLE training (
    training_id SERIAL NOT NULL,
    projid INTEGER,
    training_author INTEGER NOT NULL,
    training_start TIMESTAMP WITHOUT TIME ZONE NOT NULL,
    training_end TIMESTAMP WITHOUT TIME ZONE NOT NULL,
    training_path VARCHAR(80) NOT NULL,
    PRIMARY KEY (training_id),
    FOREIGN KEY(training_author) REFERENCES users (id),
    FOREIGN KEY(projid) REFERENCES projects (projid) ON DELETE CASCADE
);

CREATE UNIQUE INDEX trn_projid_start ON training (projid, training_start);

CREATE TABLE prediction (
    object_id BIGINT NOT NULL,
    training_id INTEGER NOT NULL,
    classif_id INTEGER NOT NULL,
    score DOUBLE PRECISION NOT NULL,
    PRIMARY KEY (object_id, classif_id),
    FOREIGN KEY(classif_id) REFERENCES taxonomy (id) ON DELETE CASCADE,
    FOREIGN KEY(object_id) REFERENCES obj_head (objid) ON DELETE CASCADE,
    FOREIGN KEY(training_id) REFERENCES training (training_id) ON DELETE CASCADE
);

CREATE INDEX is_prediction_training ON prediction (training_id);

CREATE TABLE prediction_histo (
    object_id BIGINT NOT NULL,
    training_id INTEGER NOT NULL,
    classif_id INTEGER NOT NULL,
    score DOUBLE PRECISION NOT NULL,
    PRIMARY KEY (training_id, object_id, classif_id),
    FOREIGN KEY(classif_id) REFERENCES taxonomy (id) ON DELETE CASCADE,
    FOREIGN KEY(object_id) REFERENCES obj_head (objid) ON DELETE CASCADE,
    FOREIGN KEY(training_id) REFERENCES training (training_id) ON DELETE CASCADE
);

CREATE INDEX is_prediction_histo_object ON prediction_histo (object_id);

-- All objects ever predicted, with their project
    CREATE UNLOGGED TABLE mig_obj_prj as
    SELECT prj.projid, -- optimized column order as we have 500M lines here
           obh.classif_auto_id,
           obh.objid,
           obh.classif_auto_score,
           obh.classif_auto_when
      FROM obj_head obh
         JOIN acquisitions acq ON obh.acquisid = acq.acquisid
         JOIN samples sam ON acq.acq_sample_id = sam.sampleid
         JOIN projects prj ON sam.projid = prj.projid
    WHERE obh.classif_auto_when IS NOT NULL
    UNION
    -- All objects previously predicted (lots were cleaned!), with their project
    SELECT prj.projid,
           och.classif_id as classif_auto_id,
           och.objid,
           och.classif_score as classif_auto_score,
           och.classif_date as classif_auto_when
      FROM objectsclassifhisto och
         JOIN obj_head obh ON och.objid = obh.objid
         JOIN acquisitions acq ON obh.acquisid = acq.acquisid
         JOIN samples sam ON acq.acq_sample_id = sam.sampleid
         JOIN projects prj ON sam.projid = prj.projid
    WHERE och.classif_qual = 'P';

create index on mig_obj_prj (projid, objid);
    ALTER TABLE mig_obj_prj SET (autovacuum_enabled = off);
    analyze mig_obj_prj;

-- Grouped writes of previous prediction tasks, per project & date
    create UNLOGGED table mig_unq_classif_per_proj as
    SELECT projid, classif_auto_when, count(objid) as nb_objs
    from mig_obj_prj
    group by projid, classif_auto_when;

-- Look for start and end dates of prediction tasks
    -- assuming that 5 minutes have elapsed b/w 2 tasks on same project (time for human to read a bit the result)
    create UNLOGGED table mig_classif_chunks_per_proj as
    SELECT case when delta_prev > '44 sec' then 'B' end as B,
       case when delta_next > '44 sec' then 'E' end as E,
       *
    from (SELECT projid,
             classif_auto_when,
             nb_objs,
             case -- no previous line or different project -> yesterday -> kept in filter
                 when (lead(projid, -1, -1) OVER paw) != projid then '1 day'::interval
                 else classif_auto_when - lead(classif_auto_when, -1) OVER paw
                 end as delta_prev,
             case -- no next line or different project -> tomorrow -> kept in filter
                 when (lead(projid, 1, -1) OVER paw) != projid then '1 day'::interval
                 else lead(classif_auto_when, 1) OVER paw - classif_auto_when
                 end as delta_next
      from mig_unq_classif_per_proj
      window paw as (ORDER BY projid, classif_auto_when)) deltas
    where (delta_next > '44 sec'
    or delta_prev > '44 sec')
    order by projid, classif_auto_when;

-- Reconstituted (approximately) old tasks
    create UNLOGGED table mig_classif_tasks as
    SELECT projid,
       classif_auto_when as begin_date,
       (SELECT classif_auto_when
        from mig_classif_chunks_per_proj mcc2
        where mcc2.classif_auto_when >= mcc.classif_auto_when
          and mcc2.projid = mcc.projid
          and mcc2.delta_next > '44 sec'
        order by mcc2.classif_auto_when
        limit 1) as end_date
    from mig_classif_chunks_per_proj mcc
    where delta_prev > '44 sec';

create unique index on mig_classif_tasks (projid, begin_date, end_date);
    analyze mig_classif_tasks;

-- Each task becomes a training.
    -- Note that some old tasks have the _same_ begin_date for different projects.
    insert into training (projid, training_author, training_start, training_end, training_path)
    select mct.projid, 1, mct.begin_date, mct.end_date, 'Migrated ' || current_date
      from mig_classif_tasks mct;

analyze training;

create UNLOGGED table mig_obj_prj2 as select mop.*, trn.training_id
                    from mig_obj_prj mop
                             join training trn on mop.projid = trn.projid and
                                                  mop.classif_auto_when between trn.training_start and trn.training_end;
    create index on mig_obj_prj2 (projid, objid);
    create unique index on mig_obj_prj2 (objid, classif_auto_when); -- An object could not be moved state twice at same time
    analyze mig_obj_prj2;
    ALTER TABLE mig_obj_prj2 SET (autovacuum_enabled = off);

COMMIT;

vacuum full verbose mig_obj_prj2;

BEGIN;

do
$$
    declare
        curprj  record;
        o_count integer;
        h_count integer;
        sum_o integer = 0;
    begin
        for curprj in (select distinct projid from mig_obj_prj2 order by projid)
            loop
                -- Active predictions - the objects currently predicted
                insert into prediction(training_id, object_id, classif_id, score)
                select mop.training_id, mop.objid, mop.classif_auto_id, mop.classif_auto_score
                  from mig_obj_prj2 mop
                  join obj_head obh
                    on obh.objid = mop.objid
                       and obh.classif_auto_when = mop.classif_auto_when
                       -- and obh.classif_auto_id = mop.classif_auto_id
                 where mop.projid = curprj.projid
                   and obh.classif_qual = 'P'
                  -- favorable grouping of tuples in blocks
                  order by 2,3,4;
                GET DIAGNOSTICS o_count = ROW_COUNT;
                sum_o = sum_o + o_count;
                -- Archived predictions - the history.
                -- Note: in theory, the last 'P' is not an archive if current state is not 'P'
                insert into prediction_histo(training_id, object_id, classif_id, score)
                select mop.training_id, mop.objid, mop.classif_auto_id, mop.classif_auto_score
                  from mig_obj_prj2 mop
                  join objectsclassifhisto och
                    on och.objid = mop.objid
                       and och.classif_date = mop.classif_auto_when
                       -- and och.classif_id = mop.classif_auto_id
                       -- and och.classif_qual = 'P'
                       -- and och.classif_score = mop.classif_auto_score
                 where mop.projid = curprj.projid
                  -- favorable grouping of tuples in blocks
                  order by 1,2,3,4;
                GET DIAGNOSTICS h_count = ROW_COUNT;
                sum_o = sum_o + h_count;
                RAISE NOTICE 'project: % preds % hist % Σ %, time:%', curprj.projid, o_count, h_count, sum_o, clock_timestamp();
                -- COMMIT;
            end loop;
    end;
$$;

analyze prediction;
    analyze prediction_histo;

GRANT SELECT ON ALL TABLES IN SCHEMA public TO readerole;

UPDATE alembic_version SET version_num='067cd670782d' WHERE alembic_version.version_num = 'd3bfaa54d544';

COMMIT;

BEGIN;

-- Running upgrade 067cd670782d -> 565015aa8282

-- Make space in the old table namespace
ALTER TABLE ONLY public.obj_head
    RENAME CONSTRAINT obj_head_pkey TO obj_head_pkey_old;
-- Indexes:
ALTER INDEX is_objectsacqclassifqual RENAME TO is_objectsacqclassifqual_old;
ALTER INDEX is_objectsacquisition RENAME TO is_objectsacquisition_old;
ALTER INDEX is_objectsdate RENAME TO is_objectsdate_old;
ALTER INDEX is_objectsdepth RENAME TO is_objectsdepth_old;
ALTER INDEX is_objectslatlong RENAME TO is_objectslatlong_old;
ALTER INDEX is_objectstime RENAME TO is_objectstime_old;
-- Foreign-key constraints:
ALTER TABLE ONLY public.obj_head
    RENAME CONSTRAINT obj_head_acquisid_fkey TO obj_head_acquisid_fkey_old;
ALTER TABLE ONLY public.obj_head
    RENAME CONSTRAINT obj_head_classif_id_fkey TO obj_head_classif_id_fkey_old;
ALTER TABLE ONLY public.obj_head
    RENAME CONSTRAINT obj_head_classif_who_fkey TO obj_head_classif_who_fkey_old;
-- Referenced by:
ALTER TABLE ONLY public.obj_cnn_features_vector
    DROP CONSTRAINT obj_cnn_features_vector_objcnnid_fkey;
ALTER TABLE ONLY public.obj_field
    DROP CONSTRAINT obj_field_objfid_fkey;
ALTER TABLE ONLY public.objectsclassifhisto
    DROP CONSTRAINT objectsclassifhisto_objid_fkey;
ALTER TABLE ONLY public.prediction
    DROP CONSTRAINT prediction_object_id_fkey;
ALTER TABLE ONLY public.prediction_histo
    DROP CONSTRAINT prediction_histo_object_id_fkey;

ALTER TABLE public.obj_head
    RENAME TO obj_head_old;

--
-- Based on pg_dump -s -t obj_head
--

CREATE TABLE public.obj_head
(
    objid              bigint                 NOT NULL,
    acquisid           integer                NOT NULL,
    classif_id         integer,
    objtime            time without time zone,
    latitude           double precision,
    longitude          double precision,
    depth_min          double precision,
    depth_max          double precision,
    objdate            date,
    classif_qual       character(1),
    sunpos             character(1),
    classif_date       timestamp without time zone,
    classif_score      double precision,
    classif_who        integer,
    orig_id            character varying(255) NOT NULL,
    object_link        character varying(255),
    complement_info    character varying
)
    WITH (autovacuum_vacuum_scale_factor = '0.01', fillfactor = '90');
ALTER TABLE ONLY public.obj_head
    ALTER COLUMN acquisid SET STATISTICS 10000;

ALTER TABLE public.obj_head
    OWNER TO postgres;
GRANT SELECT ON TABLE public.obj_head TO zoo;
GRANT SELECT ON TABLE public.obj_head TO readerole;

INSERT INTO public.obj_head(objid, acquisid, classif_id, objtime, latitude, longitude, depth_min, depth_max, objdate,
                            classif_qual, sunpos, classif_date, classif_who, classif_score, orig_id, object_link,
                            complement_info)
SELECT objid,
       acquisid,
       classif_id,
       objtime,
       latitude,
       longitude,
       depth_min,
       depth_max,
       objdate,
       classif_qual,
       sunpos,
       case when classif_qual = 'P' then classif_auto_when else classif_when end,
       classif_who,
       case when classif_qual = 'P' then classif_auto_score end,
       orig_id,
       object_link,
       complement_info
FROM obj_head_old
ORDER BY acquisid, classif_qual;

ALTER TABLE ONLY public.obj_head
    ADD CONSTRAINT obj_head_pkey PRIMARY KEY (objid),
    ADD CONSTRAINT obj_head_acquisid_fkey FOREIGN KEY (acquisid) REFERENCES public.acquisitions (acquisid) ON DELETE CASCADE,
    ADD CONSTRAINT obj_head_classif_id_fkey FOREIGN KEY (classif_id) REFERENCES public.taxonomy (id),
    ADD CONSTRAINT obj_head_classif_who_fkey FOREIGN KEY (classif_who) REFERENCES public.users (id);

CREATE INDEX is_objectsacqclassifqual ON public.obj_head USING btree (acquisid, classif_qual) INCLUDE (classif_id);
CREATE INDEX is_obj_head_acquisid_objid ON public.obj_head USING btree (acquisid, objid);
CREATE INDEX is_objectsdate ON public.obj_head USING btree (objdate) INCLUDE (acquisid);
CREATE INDEX is_objectsdepth ON public.obj_head USING btree (depth_max, depth_min) INCLUDE (acquisid);
CREATE INDEX is_objectslatlong ON public.obj_head USING btree (latitude, longitude) INCLUDE (acquisid);
CREATE INDEX is_objectstime ON public.obj_head USING btree (objtime) INCLUDE (acquisid);


ALTER TABLE public.obj_head
    CLUSTER ON is_obj_head_acquisid_objid;

ALTER TABLE ONLY public.obj_cnn_features_vector
    ADD CONSTRAINT obj_cnn_features_vector_objcnnid_fkey FOREIGN KEY (objcnnid) REFERENCES public.obj_head (objid) ON DELETE CASCADE;
ALTER TABLE ONLY public.obj_field
    ADD CONSTRAINT obj_field_objfid_fkey FOREIGN KEY (objfid) REFERENCES public.obj_head (objid) ON DELETE CASCADE;
-- Done later during repack of objectsclassifhisto
-- ALTER TABLE ONLY public.objectsclassifhisto
--     ADD CONSTRAINT objectsclassifhisto_objid_fkey FOREIGN KEY (objid) REFERENCES public.obj_head (objid) ON DELETE CASCADE;
ALTER TABLE ONLY public.prediction
    ADD CONSTRAINT prediction_object_id_fkey FOREIGN KEY (object_id) REFERENCES public.obj_head (objid) ON DELETE CASCADE;
ALTER TABLE ONLY public.prediction_histo
    ADD CONSTRAINT prediction_histo_object_id_fkey FOREIGN KEY (object_id) REFERENCES public.obj_head (objid) ON DELETE CASCADE;

CREATE STATISTICS obj_head_score_if_p ON classif_qual, classif_score FROM obj_head;
CREATE STATISTICS obj_head_user_if_v_d ON classif_qual, classif_who FROM obj_head;
CREATE STATISTICS obj_head_classif_if_qual ON classif_qual, classif_id FROM obj_head;

ANALYSE obj_head;

drop view objects;
    create view objects as
       select sam.projid, sam.sampleid, obh.objid, obh.latitude, obh.longitude,
              obh.objdate, obh.objtime, obh.depth_min, obh.depth_max,
              obh.classif_id, obh.classif_qual, obh.classif_who,
              CASE WHEN obh.classif_qual in ('V', 'D') THEN obh.classif_date END AS classif_when,
              obh.classif_score AS classif_auto_score,
              CASE WHEN obh.classif_qual = 'P' THEN obh.classif_date END AS classif_auto_when,
              CASE WHEN obh.classif_qual = 'P' THEN obh.classif_id END AS classif_auto_id,
              NULL::integer AS classif_crossvalidation_id,
              obh.complement_info,
              NULL::double precision AS similarity,
              obh.sunpos,
              HASHTEXT(obh.orig_id) AS random_value,
              obh.acquisid, obh.object_link, obh.orig_id, obh.acquisid AS processid,
              ofi.*
         from obj_head obh
         join acquisitions acq on obh.acquisid = acq.acquisid
         join samples sam on acq.acq_sample_id = sam.sampleid
         left join obj_field ofi on obh.objid = ofi.objfid; -- allow elimination by planner
    grant select on objects to zoo;
    grant select on objects to readerole;

UPDATE alembic_version SET version_num='565015aa8282' WHERE alembic_version.version_num = '067cd670782d';

COMMIT;

BEGIN;

-- Running upgrade 565015aa8282 -> dac2d438e6b5

-- Make space in the old table namespace
ALTER TABLE ONLY public.objectsclassifhisto
    RENAME CONSTRAINT objectsclassifhisto_pkey TO objectsclassifhisto_pkey_old;
-- Foreign-key constraints:
ALTER TABLE ONLY public.objectsclassifhisto
    RENAME CONSTRAINT objectsclassifhisto_classif_id_fkey TO objectsclassifhisto_classif_id_fkey_old;
ALTER TABLE ONLY public.objectsclassifhisto
    RENAME CONSTRAINT objectsclassifhisto_classif_who_fkey TO objectsclassifhisto_classif_who_fkey_old;
-- Dropped during obj_head rebuild
-- ALTER TABLE ONLY public.objectsclassifhisto
--     RENAME CONSTRAINT objectsclassifhisto_objid_fkey TO objectsclassifhisto_objid_fkey_old;
ALTER TABLE public.objectsclassifhisto
    RENAME TO objectsclassifhisto_old;

--
-- Based on pg_dump -s -t objectsclassifhisto as of 26 sep 2024
--
CREATE TABLE public.objectsclassifhisto
(
    objid         bigint                      NOT NULL,
    classif_date  timestamp without time zone NOT NULL,
    classif_score double precision,
    classif_id    integer                     NOT NULL,
    classif_who   integer,
    classif_qual  character(1)                NOT NULL
);
ALTER TABLE ONLY public.objectsclassifhisto
    ALTER COLUMN classif_date SET STATISTICS 10000;

INSERT INTO objectsclassifhisto (objid, classif_date, classif_qual, classif_id, classif_who, classif_score)
SELECT objid, classif_date, classif_qual, classif_id, classif_who, classif_score
FROM objectsclassifhisto_old;

ALTER TABLE ONLY public.objectsclassifhisto
    ADD CONSTRAINT objectsclassifhisto_pkey PRIMARY KEY (objid, classif_date),
    ADD CONSTRAINT objectsclassifhisto_classif_id_fkey FOREIGN KEY (classif_id) REFERENCES public.taxonomy (id) ON DELETE CASCADE,
    ADD CONSTRAINT objectsclassifhisto_classif_who_fkey FOREIGN KEY (classif_who) REFERENCES public.users (id),
    ADD CONSTRAINT objectsclassifhisto_objid_fkey FOREIGN KEY (objid) REFERENCES public.obj_head (objid) ON DELETE CASCADE;

ALTER TABLE public.objectsclassifhisto
    OWNER TO postgres;
GRANT SELECT ON TABLE public.objectsclassifhisto TO zoo;
GRANT SELECT ON TABLE public.objectsclassifhisto TO readerole;

-- drop table objectsclassifhisto_old
ANALYSE objectsclassifhisto;

UPDATE alembic_version SET version_num='dac2d438e6b5' WHERE alembic_version.version_num = '565015aa8282';

COMMIT;

BEGIN;

-- Running upgrade dac2d438e6b5 -> 4045b161563b

delete from images
     where objid in (select images.objid
                       from images
                       left join obj_head on images.objid = obj_head.objid
                      where obj_head.objid is null);;

CREATE INDEX is_phy_image_file ON image_file (digest_type, digest);

ALTER TABLE images ADD FOREIGN KEY(objid) REFERENCES obj_head (objid);

UPDATE alembic_version SET version_num='4045b161563b' WHERE alembic_version.version_num = 'dac2d438e6b5';

COMMIT;

BEGIN;

-- Running upgrade 4045b161563b -> 032dfb7159d5

DROP TABLE dropped_process_26032024;

DROP TABLE objectsclassifhisto_old;

DROP TABLE proj_with_incon;

DROP INDEX mig_obj_prj2_objid_classif_auto_when_idx;

DROP INDEX mig_obj_prj2_projid_objid_idx;

DROP TABLE mig_obj_prj2;

DROP INDEX is_objectsacqclassifqual_old;

DROP INDEX is_objectsacquisition_old;

DROP INDEX is_objectsdate_old;

DROP INDEX is_objectsdepth_old;

DROP INDEX is_objectslatlong_old;

DROP INDEX is_objectstime_old;

DROP TABLE obj_head_old;

DROP INDEX mig_obj_prj_projid_objid_idx;

DROP TABLE mig_obj_prj;

DROP INDEX mig_classif_tasks_projid_begin_date_end_date_idx;

DROP TABLE mig_classif_tasks;

DROP TABLE dropped_samples_26032024;

DROP TABLE dropped_acquisitions_26032024;

DROP TABLE mig_states_04_10_2024;

DROP TABLE mig_classif_chunks_per_proj;

DROP TABLE mig_unq_classif_per_proj;

UPDATE alembic_version SET version_num='032dfb7159d5' WHERE alembic_version.version_num = '4045b161563b';

COMMIT;

>>>>>>> 3ecb08c3
------- Leave on tail

ALTER TABLE alembic_version REPLICA IDENTITY FULL;

GRANT SELECT ON ALL TABLES IN SCHEMA public TO readerole;

ALTER SUBSCRIPTION mysub13 REFRESH PUBLICATION;<|MERGE_RESOLUTION|>--- conflicted
+++ resolved
@@ -2236,19 +2236,14 @@
         cnn41, cnn42, cnn43, cnn44, cnn45, cnn46, cnn47, cnn48, cnn49, cnn50]::vector
         FROM obj_cnn_features;
 
-<<<<<<< HEAD
-=======
 GRANT SELECT ON obj_cnn_features_vector TO readerole;
 
 DROP TABLE obj_cnn_features;
 
->>>>>>> 3ecb08c3
 UPDATE alembic_version SET version_num='a9dd3c62b7b0' WHERE alembic_version.version_num = '0a3132f436fb';
 
 COMMIT;
 
-<<<<<<< HEAD
-=======
 BEGIN;
 
 -- Running upgrade a9dd3c62b7b0 -> d3bfaa54d544
@@ -2907,7 +2902,6 @@
 
 COMMIT;
 
->>>>>>> 3ecb08c3
 ------- Leave on tail
 
 ALTER TABLE alembic_version REPLICA IDENTITY FULL;
