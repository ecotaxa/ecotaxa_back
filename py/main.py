# -*- coding: utf-8 -*-
# This file is part of Ecotaxa, see license.md in the application root directory for license informations.
# Copyright (C) 2015-2020  Picheral, Colin, Irisson (UPMC-CNRS)
#
# Based on https://fastapi.tiangolo.com/
#
import os
from logging import INFO
from typing import Union, Tuple, List, Dict, Any, Optional

from fastapi import (
    FastAPI,
    Request,
    Response,
    status,
    Depends,
    HTTPException,
    UploadFile,
    File,
    Query,
    Form,
    Body,
    Path,
)
from fastapi.logger import logger as fastapi_logger
from fastapi.responses import StreamingResponse, FileResponse
from fastapi.templating import Jinja2Templates
from fastapi_utils.timing import add_timing_middleware
from sqlalchemy.sql.expression import null

from API_models.constants import Constants
from API_models.crud import (
    AcquisitionModel,
    ProcessModel,
    ProjectModel,
    UserModelWithRights,
    MinUserModel,
    CollectionModel,
    CreateCollectionReq,
    SampleModel,
    JobModel,
    BulkUpdateReq,
    CreateProjectReq,
    ProjectTaxoStatsModel,
    ProjectUserStatsModel,
    ProjectSetColumnStatsModel,
    SampleTaxoStatsModel,
)
from API_models.exports import DarwinCoreExportRsp, ExportRsp, ExportReq
from API_models.filesystem import DirectoryModel
from API_models.filters import ProjectFilters
from API_models.helpers.Introspect import plain_columns
from API_models.imports import ImportReq, SimpleImportRsp, SimpleImportReq, ImportRsp
from API_models.login import LoginReq
from API_models.merge import MergeRsp
<<<<<<< HEAD
from API_models.objects import ObjectSetQueryRsp, ObjectSetRevertToHistoryRsp, ClassifyReq, ObjectModel, \
    ObjectHeaderModel, HistoricalClassificationModel, ObjectSetSummaryRsp, ClassifyAutoReq, ClassifyAutoReqMult
=======
from API_models.objects import (
    ObjectSetQueryRsp,
    ObjectSetRevertToHistoryRsp,
    ClassifyReq,
    ObjectModel,
    HistoricalClassificationModel,
    ObjectSetSummaryRsp,
    ClassifyAutoReq,
    ObjectHeaderModel,
)
>>>>>>> 3350e9c2
from API_models.prediction import PredictionRsp, PredictionReq, MLModel
from API_models.subset import SubsetReq, SubsetRsp
from API_models.taxonomy import (
    TaxaSearchRsp,
    TaxonModel,
    TaxonomyTreeStatus,
    TaxonUsageModel,
    TaxonCentral,
)
from API_operations.CRUD.Collections import CollectionsService
from API_operations.CRUD.Constants import ConstantsService
from API_operations.CRUD.Image import ImageService
from API_operations.CRUD.Instruments import InstrumentsService
from API_operations.CRUD.Jobs import JobCRUDService
from API_operations.CRUD.Object import ObjectService
from API_operations.CRUD.ObjectParents import (
    SamplesService,
    AcquisitionsService,
    ProcessesService,
)
from API_operations.CRUD.Projects import ProjectsService
from API_operations.CRUD.Users import UserService
from API_operations.Consistency import ProjectConsistencyChecker
from API_operations.DBSyncService import DBSyncService
from API_operations.JsonDumper import JsonDumper
from API_operations.Merge import MergeService
from API_operations.ObjectManager import ObjectManager
from API_operations.Prediction import PredictForProject, PredictionDataService
from API_operations.Stats import ProjectStatsFetcher
from API_operations.Status import StatusService
from API_operations.Subset import SubsetServiceOnProject
from API_operations.TaxoManager import TaxonomyChangeService, CentralTaxonomyService
from API_operations.TaxonomyService import TaxonomyService
from API_operations.UserFolder import UserFolderService, CommonFolderService
from API_operations.admin.Database import DatabaseService
from API_operations.admin.ImageManager import ImageManagerService
from API_operations.admin.NightlyJob import NightlyJobService
from API_operations.exports.DarwinCore import DarwinCoreExport
from API_operations.exports.ForProject import ProjectExport
from API_operations.imports.Import import FileImport
from API_operations.imports.SimpleImport import SimpleImport
from BG_operations.JobScheduler import JobScheduler
from BO.Acquisition import AcquisitionBO
from BO.Classification import HistoricalClassification, ClassifIDT
from BO.Collection import CollectionBO
from BO.ColumnUpdate import ColUpdateList
from BO.Job import JobBO
from BO.Object import ObjectBO
from BO.ObjectSet import ObjectIDListT
from BO.Process import ProcessBO
from BO.Project import ProjectBO, ProjectUserStats
from BO.ProjectSet import ProjectSetColumnStats
from BO.Sample import SampleBO, SampleTaxoStats
from BO.Taxonomy import TaxonBO
from BO.User import UserIDT
from DB import ProjectPrivilege, User
from DB.Project import ProjectTaxoStat, Project
from helpers.Asyncio import async_bg_run, log_streamer
from helpers.DynamicLogs import get_logger
from helpers.fastApiUtils import (
    internal_server_error_handler,
    dump_openapi,
    get_current_user,
    RightsThrower,
    get_optional_current_user,
    MyORJSONResponse,
    ValidityThrower,
)
from helpers.login import LoginService
from helpers.pydantic import sort_and_prune

# from fastapi.middleware.gzip import GZipMiddleware

logger = get_logger(__name__)
# TODO: A nicer API doc, see https://github.com/tiangolo/fastapi/issues/1140

fastapi_logger.setLevel(INFO)

app = FastAPI(
    title="EcoTaxa",
    version="0.0.31",
    # openapi URL as seen from navigator, this is included when /docs is required
    # which serves swagger-ui JS app. Stay in /api sub-path.
    openapi_url="/api/openapi.json",
    servers=[
        {"url": "/api", "description": "External access"},
        {"url": "/", "description": "Local access"},
    ],
    default_response_class=MyORJSONResponse
    # For later: Root path is in fact _removed_ from incoming requests, so not relevant here
)

# Instrument a bit
add_timing_middleware(app, record=logger.info, prefix="app", exclude="untimed")

# Optimize large responses
# app.add_middleware(GZipMiddleware, minimum_size=1024)

# HTML stuff
# app.mount("/styles", StaticFiles(directory="pages/styles"), name="styles")
templates = Jinja2Templates(directory=os.path.dirname(__file__) + "/pages/templates")
# Below is useless if proxied by legacy app
CDNs = " ".join(["cdn.datatables.net"])
CRSF_header = {
    "Content-Security-Policy": "default-src 'self' 'unsafe-inline' 'unsafe-eval' "
    f"blob: data: {CDNs};frame-ancestors 'self';form-action 'self';"
}

# Establish second routes via /api to same app
app.mount("/api", app)


# noinspection PyUnusedLocal
@app.post(
    "/login",
    operation_id="login",
    tags=["authentification"],
    responses={
        200: {
            "content": {
                "application/json": {
                    "example": "eyJ1c2VyX2lkIjo5OTN9.YUmHHw.-X4tsLsYbwldKL6vDgO3o4-aAxE"
                }
            }
        }
    },
    response_model=str,
)
async def login(params: LoginReq = Body(...)) -> str:
    """
    **Login barrier,**

    If successful, the login will returns a **JWT** which will have to be used
    in bearer authentication scheme for subsequent calls.
    """
    with LoginService() as sce:
        with RightsThrower():
            ret = sce.validate_login(params.username, params.password)
    return str(ret)


@app.get(
    "/users",
    operation_id="get_users",
    tags=["users"],
    response_model=List[UserModelWithRights],
)
def get_users(
    ids: str = Query(
        "",
        title="Ids",
        description="String containing the list of one or more id separated by non-num char. \n"
        " \n **If several ids are provided**, one full info is returned per user.",
        example="1",
    ),
    current_user: int = Depends(get_current_user),
) -> List[UserModelWithRights]:
    """
    Returns the list of **all users** with their full information, or just some of them if their ids
    are provided.

    🔒 *For admins only.*
    """
    with UserService() as sce:
        usr_ids = _split_num_list(ids)
        return sce.list(current_user, usr_ids)


@app.get(
    "/users/me",
    operation_id="show_current_user",
    tags=["users"],
    response_model=UserModelWithRights,
)
def show_current_user(
    current_user: int = Depends(get_current_user),
) -> UserModelWithRights:
    """
    Returns **currently authenticated user's** (i.e. you) information, permissions and last used projects.
    """
    with UserService() as sce:
        return sce.get_full_by_id(current_user, current_user)


@app.put(
    "/users/{user_id}",
    operation_id="update_user",
    tags=["users"],
    responses={200: {"content": {"application/json": {"example": null}}}},
)
def update_user(
    user: UserModelWithRights,
    user_id: int = Path(
        ..., description="Internal, numeric id of the user.", example=760
    ),
    current_user: int = Depends(get_current_user),
) -> None:
    """
    **Update the user**, return **NULL upon success.**

    🔒 Depending on logged user, different authorizations apply:
    - An administrator or user administrator can change any field with respect of consistency.
    - A user can update own password and name.
    - An ordinary user cannot update anything for another user.
    """
    with UserService() as sce:
        with ValidityThrower(), RightsThrower():
            sce.update_user(current_user, user_id, user)

    with DBSyncService(User, User.id, user_id) as ssce:
        ssce.wait()


@app.post(
    "/users/create",
    operation_id="create_user",
    tags=["users"],
    responses={200: {"content": {"application/json": {"example": null}}}},
)
def create_user(
    user: UserModelWithRights = Body(...),
    no_bot: Optional[List[str]] = Query(
        default=None,
        title="NoBot token",
        description="not-a-robot proof",
        example="['127.0.0.1', 'ffqsdfsdf'",
    ),
    current_user: Optional[int] = Depends(get_optional_current_user),
) -> None:
    """
    **Create a new user**, return **NULL upon success.**

    🔒 Depending on logged user, different authorizations apply:
    - An administrator or user administrator can create a user.
    - An unlogged user can self-create an account. But must eventually provide a no-robot proof.
    - An ordinary logged user cannot create another account.

    If back-end configuration for self-creation check is Google reCAPTCHA,
    then no_bot is a pair [remote IP, reCAPTCHA response].
    """
    with UserService() as sce:
        with ValidityThrower(), RightsThrower():
            new_user_id: UserIDT = sce.create_user(current_user, user, no_bot)

    with DBSyncService(User, User.id, new_user_id) as ssce:
        ssce.wait()


@app.get(
    "/users/my_preferences/{project_id}",
    operation_id="get_current_user_prefs",
    tags=["users"],
    responses={
        200: {
            "content": {
                "application/json": {
                    "example": '{"dispfield": " dispfield_orig_id dispfield_classif_auto_score dispfield_classif_when", "ipp": "1000", "magenabled": "1", "popupenabled": "1", "sortby": "orig_id", "sortorder": "asc", "statusfilter": "P", "zoom": "90"}'
                }
            }
        }
    },
    response_model=str,
)
def get_current_user_prefs(
    project_id: int = Path(
        ..., description="Internal, numeric id of the project.", example=1
    ),
    key: str = Query(
        ..., title="Key", description="The preference key, as text.", example="filters"
    ),
    current_user: int = Depends(get_current_user),
) -> Any:
    """
    **Returns one preference**, for a project and the currently authenticated user.

    Available keys are **cwd**, **img_import** and **filters**.
    """
    with UserService() as sce:
        return sce.get_preferences_per_project(current_user, project_id, key)


@app.put(
    "/users/my_preferences/{project_id}",
    operation_id="set_current_user_prefs",
    tags=["users"],
    responses={200: {"content": {"application/json": {"example": null}}}},
)
def set_current_user_prefs(
    project_id: int = Path(
        ..., description="Internal, numeric id of the project.", example=1
    ),
    key: str = Query(
        ..., title="Key", description="The preference key, as text.", example="filters"
    ),
    value: str = Query(
        ...,
        title="Value",
        description="The value to set this preference to, as text.",
        example='{"dispfield": " dispfield_orig_id dispfield_classif_auto_score dispfield_classif_when dispfield_random_value", "ipp": "500", "magenabled": "1", "popupenabled": "1", "sortby": "orig_id", "sortorder": "asc", "statusfilter": "", "zoom": "90"}',
    ),
    current_user: int = Depends(get_current_user),
) -> None:
    """
    **Sets one preference**, for a project and for the currently authenticated user.

    Available keys are **cwd**, **img_import** and **filters**.

    The key disappears if set to empty string.

    **Returns NULL upon success.**
    """
    with UserService() as sce:
        return sce.set_preferences_per_project(current_user, project_id, key, value)


@app.get(
    "/users/search",
    operation_id="search_user",
    tags=["users"],
    response_model=List[MinUserModel],
)
def search_user(
    current_user: int = Depends(get_current_user),
    by_name: Optional[str] = Query(
        default=None,
        title="search by name",
        description="Search by name, use % for searching with 'any char'.",
        example="%userNa%",
    ),
) -> List[User]:
    """
    **Search users using various criteria**, search is case-insensitive and might contain % chars.
    """
    with UserService() as sce:
        ret = sce.search(current_user, by_name)
    return ret


@app.get(
    "/users/admins",
    operation_id="get_users_admins",
    tags=["users"],
    response_model=List[MinUserModel],
)
def get_users_admins() -> List[User]:
    """
    **List users administrators**, themselves being users.
    🔒 Public, no auth.
    """
    with UserService() as sce:
        ret = sce.get_users_admins()
    return ret


@app.get(
    "/users/user_admins",
    operation_id="get_admin_users",
    tags=["users"],
    response_model=List[MinUserModel],
)
def get_admin_users(current_user: int = Depends(get_current_user)) -> List[User]:
    """
    **List application administrators**, themselves being users.
    🔒 Any authenticated user can access the list.
    """
    with UserService() as sce:
        ret = sce.get_admin_users(current_user)
    return ret


@app.get(
    "/users/{user_id}",
    operation_id="get_user",
    tags=["users"],
    response_model=MinUserModel,
)
def get_user(
    user_id: int = Path(
        ..., description="Internal, the unique numeric id of this user.", example=1
    ),
    current_user: int = Depends(get_current_user),
) -> Optional[User]:
    """
    Returns **information about the user** corresponding to the given id.
    """
    with UserService() as sce:
        ret = sce.search_by_id(current_user, user_id)
    if ret is None:
        raise HTTPException(status_code=404, detail="User not found")
    return ret


# ######################## END OF USER


@app.get(
    "/organizations/search",
    operation_id="search_organizations",
    tags=["users"],
    responses={
        200: {
            "content": {
                "application/json": {
                    "example": [
                        "Oceanographic Laboratory of Villefranche sur Mer - LOV",
                        "Developmental Biology Laboratory of Villefranche sur Mer - LBDV",
                        "Sea Institute of Villefranche sur Mer - IMEV",
                    ]
                }
            }
        }
    },
    response_model=List[str],
)
def search_organizations(
    name: str = Query(
        ...,
        title="Title",
        description="Search by name, use % for searching with 'any char'.",
        example="%vill%",
    )
) -> List[str]:
    """
    **Search for organizations.**
    So far, organizations are just names in users table.
    """
    with UserService() as sce:
        org_names = sce.search_organizations(name)
    return org_names


# ######################## END OF ORGANIZATIONS


@app.post(
    "/collections/create",
    operation_id="create_collection",
    tags=["collections"],
    responses={200: {"content": {"application/json": {"example": 1}}}},
    response_model=int,
)
def create_collection(
    params: CreateCollectionReq = Body(...),
    current_user: int = Depends(get_current_user),
) -> Union[int, str]:
    """
    **Create a collection** with at least one project inside.

    Returns the created collection Id.

    🔒 *For admins only.*
    """
    with CollectionsService() as sce:
        with RightsThrower():
            ret = sce.create(current_user, params)
    if isinstance(ret, str):
        raise HTTPException(status_code=404, detail=ret)
    # TODO: Mettre les syncs dans les services, moins dégeu
    return ret


@app.get(
    "/collections/search",
    operation_id="search_collections",
    tags=["collections"],
    response_model=List[CollectionModel],
)
def search_collections(
    title: str = Query(
        ...,
        title="Title",
        description="Search by title, use % for searching with 'any char'.",
        example="%coll%",
    ),
    current_user: int = Depends(get_current_user),
) -> List[CollectionBO]:
    """
    **Search for collections.**

    🔒 *For admins only.*
    """
    with CollectionsService() as sce:
        with RightsThrower():
            matching_collections = sce.search(current_user, title)
    return matching_collections


@app.get(
    "/collections/by_title",
    operation_id="collection_by_title",
    tags=["collections"],
    response_model=CollectionModel,
)
def collection_by_title(
    q: str = Query(
        ...,
        title="Title",
        description="Search by **exact** title.",
        example="My collection",
    )
) -> CollectionBO:
    """
    Return the **single collection with this title**.

    *For published datasets.*

    ⚠️ DO NOT MODIFY BEHAVIOR ⚠️
    """
    with CollectionsService() as sce:
        with RightsThrower():
            matching_collection = sce.query_by_title(q)
    return matching_collection


@app.get(
    "/collections/by_short_title",
    operation_id="collection_by_short_title",
    tags=["collections"],
    response_model=CollectionModel,
)
def collection_by_short_title(
    q: str = Query(
        ...,
        title="Short title",
        description="Search by **exact** short title.",
        example="My coll",
    )
) -> CollectionBO:
    """
    Return the **single collection with this short title**.

    *For published datasets.*

    ⚠️ DO NOT MODIFY BEHAVIOR ⚠️
    """
    with CollectionsService() as sce:
        with RightsThrower():
            matching_collection = sce.query_by_short_title(q)
    return matching_collection


@app.get(
    "/collections/{collection_id}",
    operation_id="get_collection",
    tags=["collections"],
    response_model=CollectionModel,
)
def get_collection(
    collection_id: int = Path(
        ...,
        description="Internal, the unique numeric id of this collection.",
        example=1,
    ),
    current_user: int = Depends(get_current_user),
) -> CollectionBO:
    """
    Returns **information about the collection** corresponding to the given id.

     🔒 *For admins only.*
    """
    with CollectionsService() as sce:
        with RightsThrower():
            present_collection = sce.query(
                current_user, collection_id, for_update=False
            )
        if present_collection is None:
            raise HTTPException(status_code=404, detail="Collection not found")
        return present_collection


@app.put(
    "/collections/{collection_id}",
    operation_id="update_collection",
    tags=["collections"],
    responses={200: {"content": {"application/json": {"example": null}}}},
)
def update_collection(
    collection: CollectionModel = Body(...),
    collection_id: int = Path(
        ...,
        description="Internal, the unique numeric id of this collection.",
        example=1,
    ),
    current_user: int = Depends(get_current_user),
) -> None:
    """
    **Update the collection**. Note that some updates are silently failing when not compatible
     with the composing projects.

     **Returns NULL upon success.**

     🔒 *For admins only.*
    """
    with CollectionsService() as sce:
        with RightsThrower():
            present_collection = sce.query(current_user, collection_id, for_update=True)
        if present_collection is None:
            raise HTTPException(status_code=404, detail="Collection not found")
        present_collection.update(
            session=sce.session,
            title=collection.title,
            short_title=collection.short_title,
            project_ids=collection.project_ids,
            provider_user=collection.provider_user,
            contact_user=collection.contact_user,
            citation=collection.citation,
            abstract=collection.abstract,
            description=collection.description,
            creator_users=collection.creator_users,
            associate_users=collection.associate_users,
            creator_orgs=collection.creator_organisations,
            associate_orgs=collection.associate_organisations,
        )


@app.get(
    "/collections/{collection_id}/export/darwin_core",
    operation_id="darwin_core_format_export",
    tags=["collections"],
    response_model=DarwinCoreExportRsp,
)
def emodnet_format_export(
    collection_id: int = Path(
        ...,
        description="Internal, the unique numeric id of this collection.",
        example=1,
    ),
    dry_run: bool = Query(
        ...,
        title="Dry run",
        description="If set, then only a diagnostic of doability will be done.",
        example=False,
    ),
    with_zeroes: bool = Query(
        ...,
        title="With zeroes",
        description="If set, then *absent* records will be generated, in the relevant samples, for categories present in other samples.",
        example=False,
    ),
    auto_morpho: bool = Query(
        ...,
        title="Auto morpho",
        description="If set, then any object classified on a Morpho category will be added to the count of the nearest Phylo parent, upward in the tree.",
        example=False,
    ),
    with_computations: bool = Query(
        ...,
        title="With computations",
        description="If set, then an attempt will be made to compute organisms concentrations and biovolumes.",
        example=False,
    ),
    current_user: int = Depends(get_current_user),
) -> DarwinCoreExportRsp:
    """
    **Export the collection in Darwin Core format, e.g. for EMODnet portal**, @see https://www.emodnet-ingestion.eu

    Produces a DwC-A (https://dwc.tdwg.org/) archive into a temporary directory, ready for download.

    Maybe useful, a reader in Python: https://python-dwca-reader.readthedocs.io/en/latest/index.html

    🔒 *For admins only.*
    """
    with DarwinCoreExport(
        collection_id, dry_run, with_zeroes, with_computations, auto_morpho
    ) as sce:
        with RightsThrower():
            return sce.run(current_user)


@app.delete(
    "/collections/{collection_id}",
    operation_id="erase_collection",
    tags=["collections"],
    responses={200: {"content": {"application/json": {"example": 0}}}},
    response_model=int,
)
def erase_collection(
    collection_id: int = Path(
        ...,
        description="Internal, the unique numeric id of this collection.",
        example=1,
    ),
    current_user: int = Depends(get_current_user),
) -> int:
    """
    **Delete the collection**,

    i.e. the precious fields, as the projects are just linked-at from the collection.

    🔒 *For admins only.*
    """
    with CollectionsService() as sce:
        with RightsThrower():
            return sce.delete(current_user, collection_id)


# ######################## END OF COLLECTION

MyORJSONResponse.register(ProjectBO, ProjectModel)
MyORJSONResponse.register(User, UserModelWithRights)
MyORJSONResponse.register(User, MinUserModel)
MyORJSONResponse.register(TaxonBO, TaxonModel)
MyORJSONResponse.register(ObjectSetQueryRsp, ObjectSetQueryRsp)

project_model_columns = plain_columns(ProjectModel)


# TODO JCE - description
# TODO TODO TODO: No verification of GET query parameters by FastAPI. pydantic does POST models OK.
@app.get(
    "/projects/search",
    operation_id="search_projects",
    tags=["projects"],
    response_model=List[ProjectModel],
)
def search_projects(
    current_user: Optional[int] = Depends(get_optional_current_user),
    also_others: bool = Query(
        default=False,
        deprecated=True,
        title="Also others",
        description="",
        example=False,
    ),
    not_granted: bool = Query(
        default=False,
        title="Not granted",
        description="Return projects on which the current user has _no permission_, but visible to him/her.",
        example=False,
    ),
    for_managing: bool = Query(
        default=False,
        title="For managing",
        description="Return projects that can be written to (including erased) by the current user.",
        example=False,
    ),
    title_filter: str = Query(
        default="",
        title="Title filter",
        description="Use this pattern for matching returned projects names.",
        example="Tara",
    ),
    instrument_filter: str = Query(
        default="",
        title="Instrument filter",
        description="Only return projects where this instrument was used.",
        example="uvp5",
    ),
    filter_subset: bool = Query(
        default=False,
        title="Filter subset",
        description="Only return projects having 'subset' in their names.",
        example=True,
    ),
    order_field: Optional[str] = Query(
        default=None,
        title="Order field",
        description="One of %s" % list(project_model_columns.keys()),
        example="instrument",
    ),
    window_start: Optional[int] = Query(
        default=None,
        title="Window start",
        description="Skip `window_start` before returning data.",
        example="0",
    ),
    window_size: Optional[int] = Query(
        default=None,
        title="Window size",
        description="Return only `window_size` lines.",
        example="100",
    ),
) -> MyORJSONResponse:  # List[ProjectBO]
    """
    Returns **projects which the current user has explicit permission to access, with search options.**

    Note that, for performance reasons, in returned ProjectModels, field 'highest_rank' is NOT valued
    (unlike in simple query). The same information can be found in 'managers', 'annotators' and 'viewers' lists.
    """
    not_granted = not_granted or also_others
    with ProjectsService() as sce:
        ret = sce.search(
            current_user_id=current_user,
            not_granted=not_granted,
            for_managing=for_managing,
            title_filter=title_filter,
            instrument_filter=instrument_filter,
            filter_subset=filter_subset,
        )
    # The DB query takes a few ms, and enrich not much more, so we can afford to narrow the search on the result
    ret = sort_and_prune(
        ret, order_field, project_model_columns, window_start, window_size
    )
    return MyORJSONResponse(ret)


@app.post(
    "/projects/create",
    operation_id="create_project",
    tags=["projects"],
    responses={200: {"content": {"application/json": {"example": 44}}}},
    response_model=int,
)
def create_project(
    params: CreateProjectReq = Body(...), current_user: int = Depends(get_current_user)
) -> Union[int, str]:
    """
    **Create an empty project with only a title,** and **return the numeric id of this newly created project**.

    The project will be managed by current user.

    🔒 The user has to be *app administrator* or *project creator*.
    """
    with ProjectsService() as sce:
        with RightsThrower():
            ret = sce.create(current_user, params)
    if isinstance(ret, str):
        raise HTTPException(status_code=404, detail=ret)
    with DBSyncService(Project, Project.projid, ret) as ssce:
        ssce.wait()
    return ret


@app.post(
    "/projects/{project_id}/subset",
    operation_id="project_subset",
    tags=["projects"],
    response_model=SubsetRsp,
)
def project_subset(
    project_id: int = Path(
        ..., description="Internal, numeric id of the project.", example=1
    ),
    params: SubsetReq = Body(...),
    current_user: int = Depends(get_current_user),
) -> SubsetRsp:
    """
    **Subset a project into another one.**
    """
    with SubsetServiceOnProject(project_id, params) as sce:
        with RightsThrower():
            ret = sce.run(current_user)
    return ret


@app.get(
    "/projects/{project_id}",
    operation_id="project_query",
    tags=["projects"],
    response_model=ProjectModel,
)
def project_query(
    project_id: int = Path(
        ..., description="Internal, numeric id of the project.", example=1
    ),
    for_managing: Optional[bool] = Query(
        title="For managing",
        description="For managing this project.",
        default=False,
        example=False,
    ),
    current_user: Optional[int] = Depends(get_optional_current_user),
) -> ProjectBO:
    """
    **Returns project** if it exists for current user, eventually for managing it.
    """
    with ProjectsService() as sce:
        for_managing = bool(for_managing)
        with RightsThrower():
            ret = sce.query(current_user, project_id, for_managing, for_update=False)
        return ret


@app.get(
    "/project_set/taxo_stats",
    operation_id="project_set_get_stats",
    tags=["projects"],
    response_model=List[ProjectTaxoStatsModel],
)
def project_set_get_stats(
    ids: str = Query(
        ...,
        title="Ids",
        description="String containing the list of one or more project id separated by non-num char. \n \n **If several ids are provided**, one stat record will be returned per project.",
        example="1",
    ),
    taxa_ids: str = Query(
        title="Taxa Ids",
        description="**If several taxa_ids are provided**, one stat record will be returned per requested taxa, if populated.\n \n **If taxa_ids is all**, all valued taxa in the project(s) are returned.",
        default="",
        example="all",
    ),
    current_user: Optional[int] = Depends(get_optional_current_user),
) -> MyORJSONResponse:  # List[ProjectTaxoStats]
    """
    **Returns projects statistics**, i.e. used taxa and classification states.
    """
    with ProjectsService() as sce:
        num_prj_ids = _split_num_list(ids)
        taxa_ids_call: Union[str, List[int]]
        if taxa_ids == "all":
            taxa_ids_call = taxa_ids
        else:
            taxa_ids_call = _split_num_list(taxa_ids)
        with RightsThrower():
            ret = sce.read_stats(current_user, num_prj_ids, taxa_ids_call)
    return MyORJSONResponse(ret)


@app.get(
    "/project_set/user_stats",
    operation_id="project_set_get_user_stats",
    tags=["projects"],
    responses={
        200: {
            "content": {
                "application/json": {
                    "example": [
                        {
                            "projid": 1,
                            "annotators": [{"id": 1267, "name": "User Name"}],
                            "activities": [
                                {
                                    "id": 1267,
                                    "nb_actions": 605,
                                    "last_annot": "2021-09-27T13:08:54",
                                }
                            ],
                        }
                    ]
                }
            }
        }
    },
    response_model=List[ProjectUserStatsModel],
)
def project_set_get_user_stats(
    ids: str = Query(
        ...,
        title="Ids",
        description="String containing the list of one or more id separated by non-num char. \n \n **If several ids are provided**, one stat record will be returned per project.",
        example="1",
    ),
    current_user: int = Depends(get_current_user),
) -> List[ProjectUserStats]:
    """
    **Returns projects user statistics**, i.e. a summary of the work done by users in the
    required projects.

    The returned values are a detail per project, so size of input list equals size of output list.
    """
    with ProjectsService() as sce:
        num_ids = _split_num_list(ids)
        with RightsThrower():
            ret = sce.read_user_stats(current_user, num_ids)
        return ret


@app.get(
    "/project_set/column_stats",
    operation_id="project_set_get_column_stats",
    tags=["projects"],
    responses={
        200: {
            "content": {
                "application/json": {
                    "example": {
                        "proj_ids": [1040, 4702],
                        "total": 54169,
                        "columns": ["fre.area", "obj.depth_min"],
                        "counts": [54169, 54169],
                        "variances": [1895031198.64, 0.000258],
                    }
                }
            }
        }
    },
    response_model=ProjectSetColumnStatsModel,
)
def project_set_get_column_stats(
    ids: str = Query(
        ...,
        title="Project ids",
        description="String containing the list of one or more id separated by non-num char.",
        example="1400+1453",
    ),
    names: str = Query(
        ...,
        title="Column names",
        description="Coma-separated prefixed columns, on which stats are needed.",
        example="fre.area,obj.depth_min,fre.nb2",
    ),
    limit: Optional[int] = Query(
        default=None,
        title="Stats limit",
        description="Only compute stats on this number of objects per category.",
        example=5000,
    ),
    categories: Optional[str] = Query(
        default=None,
        title="Categories for limit",
        description="String containing the Categories, one or more id separated by non-num char.",
        example="493,567",
    ),
    current_user: int = Depends(get_current_user),
) -> ProjectSetColumnStats:
    """
    **Returns projects validated data statistics**, for all named columns, in all given projects.

    The free columns here are named by the alias e.g. 'area', not technical name e.g. 'n43'.

    This allows getting stats on projects with different mappings, but common names.
    """
    with ProjectsService() as sce:
        num_ids = _split_num_list(ids)
        if categories is not None:
            classif_ids = _split_num_list(categories)
        else:
            classif_ids = []
        name_list = names.split(",")
        with RightsThrower():
            ret = sce.read_columns_stats(
                current_user, num_ids, name_list, limit, classif_ids
            )
        return ret


@app.post(
    "/projects/{project_id}/dump",
    operation_id="project_dump",
    tags=["projects"],
    include_in_schema=False,
)  # pragma:nocover
def project_dump(
    project_id: int = Path(
        ..., description="Internal, numeric id of the project.", example=1
    ),
    filters: ProjectFilters = Body(...),
    current_user: int = Depends(get_current_user),
) -> None:
    """
    Dump the project in JSON form. Internal so far.
    """
    # TODO: Use a StreamingResponse to avoid buffering
    with JsonDumper(current_user, project_id, filters.base()) as sce:
        # TODO: Finish. lol.
        import sys

        return sce.run(sys.stdout)


@app.post(
    "/projects/{project_id}/merge",
    operation_id="project_merge",
    tags=["projects"],
    response_model=MergeRsp,
)
def project_merge(
    project_id: int = Path(
        ..., description="Internal, numeric id of the project.", example=1
    ),
    source_project_id: int = Query(
        ...,
        title="Source project Id",
        description="Id of the other project. All objects from this source project will be moved to the project_id above and the source project itself will be deleted.",
        example=2,
    ),
    dry_run: bool = Query(
        ...,
        title="Dry run",
        description="If set, then only a diagnostic of doability will be done.",
        example=True,
    ),
    current_user: int = Depends(get_current_user),
) -> MergeRsp:
    """
    **Merge another project into this one.**

    It's more a phagocytosis than a merge, as all objects from this source project will
    be moved to the project_id above and the source project itself will be deleted.

    TODO: Explain a bit with it might fail (too many free columns, unique orig_ids collision)
    """
    with MergeService(project_id, source_project_id, dry_run) as sce:
        with RightsThrower():
            return sce.run(current_user)


@app.get(
    "/projects/{project_id}/check",
    operation_id="project_check",
    tags=["projects"],
    responses={
        200: {
            "content": {
                "application/json": {
                    "example": [
                        "Acquisition '765' is nested in several samples: [1234,7697]",
                        "Acquisition '766' has no associated Process ",
                    ]
                }
            }
        }
    },
    response_model=List[str],
)
def project_check(
    project_id: int = Path(
        ..., description="Internal, numeric id of the project.", example=1
    ),
    current_user: int = Depends(get_current_user),
) -> List[str]:
    """
    **Check consistency of a project**.

    With time and bugs, some consistency problems could be introduced in projects.
    This service aims at listing them.
    """
    with ProjectConsistencyChecker(project_id) as sce:
        with RightsThrower():
            return sce.run(current_user)


@app.get(
    "/projects/{project_id}/stats",
    operation_id="project_stats",
    tags=["projects"],
    responses={
        200: {
            "content": {
                "application/json": {
                    "example": [
                        "Project name",
                        "OrderedDict([('lat_end', 'n01'), ('lon_end', 'n02')])",
                        "(0):",
                        "Total: 0 values, dup 0 values",
                        "tot_rg20180314 (1): [43.685,43.685,#1,u1],[7.3156666667,7.3156666667,#1,u1],[9357,9357,#1,u1],[231.45,231.45,#1,u1],[10.249,10.249,#1,u1],[243,243,#1,u1],[179,179,#1,u1],[255,255,#1,u1],[171.59,171.59,#1,u1],[188.42,188.42,#1,u1],[171.2,171.2,#1,u1],[188.9,188.9,#1,u1],[3557.33,3557.33,#1,u1],[3932,3932,#1,u1],[698,698,#1,u1],[373,373,#1,u1],[350,350,#1,u1],[122.1,122.1,#1,u1],[97.6,97.6,#1,u1],[67.7,67.7,#1,u1],[0.009,0.009,#1,u1],[373.3,373.3,#1,u1],[2165655,2165655,#1,u1],[232,232,#1,u1],[-0.89,-0.89,#1,u1],[1.909,1.909,#1,u1],[4.94,4.94,#1,u1],[4196,4196,#1,u1],[698,698,#1,u1],[8895,8895,#1,u1],[1.336,1.336,#1,u1],[1766,1766,#1,u1],[1.359,1.359,#1,u1],[225,225,#1,u1],[231,231,#1,u1],[237,237,#1,u1],[0,0,#1,u1],[0,0,#1,u1],[16,16,#1,u1],[26,26,#1,u1],[0,0,#1,u1],[0,0,#1,u1],[0,0,#1,u1],[0,0,#1,u1],[0,0,#1,u1],[0,0,#1,u1],[0,0,#1,u1],[19.066,19.066,#1,u1],[19.122,19.122,#1,u1],[21,21,#1,u1],[21,21,#1,u1],[1441,1441,#1,u1],[86088,86088,#1,u1],[412.756,412.756,#1,u1],[4.556,4.556,#1,u1],[1,1,#1,u1],[109.1499080169,109.1499080169,#1,u1],[1.2448979592,1.2448979592,#1,u1],[76,76,#1,u1],[-0.4489990467,-0.4489990467,#1,u1],[1.4142135624,1.4142135624,#1,u1],[4.3205875999,4.3205875999,#1,u1],[13.1578947368,13.1578947368,#1,u1],[37.7147201027,37.7147201027,#1,u1],[3.9549031764,3.9549031764,#1,u1],[9.5361930295,9.5361930295,#1,u1],[29.1557377049,29.1557377049,#1,u1],[0.0088346243,0.0088346243,#1,u1],[0.0149948464,0.0149948464,#1,u1]",
                        "Total: 69 values, dup 69 values",
                    ]
                }
            }
        }
    },
    response_model=List[str],
)
def project_stats(
    project_id: int = Path(
        ..., description="Internal, numeric id of the project.", example=1
    ),
    current_user: int = Depends(get_current_user),
) -> List[str]:
    """
    **Returns stats** for a project.

    These stats will be returned as a list containing at index :
    - 0 : The **title** of the project,
    - 1 : A string containing all **freecols name and related column number**,

    - 2 : **"(0):"**
    - 3 :  **"Total: 0 values, dup 0 values"**

    Then for each acquisition a pair of strings will be added to the list :
    -  A string containing the **acquisition origin id** (the **number of objects for this acquisition**) : and then **small stats for an acquisition of a free column values inside** : [ min of values ; max of values ; distribution of the different values ; mode, i.e. freq of most frequent value]
    -  A string containing the **number of total values** and the **number of duplicates values** "Total: ... values, dup ... values"

    """
    with ProjectStatsFetcher(project_id) as sce:
        with RightsThrower():
            return sce.run(current_user)


@app.post(
    "/projects/{project_id}/recompute_geo",
    operation_id="project_recompute_geography",
    tags=["projects"],
    responses={200: {"content": {"application/json": {"example": null}}}},
)
def project_recompute_geography(
    project_id: int = Path(
        ..., description="Internal, numeric id of the project.", example=1
    ),
    current_user: int = Depends(get_current_user),
) -> None:
    """
    **Recompute geography information** for all samples in project.

    **Returns NULL upon success.**

    🔒 The user has to be *project manager*.
    """
    with ProjectsService() as sce:
        with RightsThrower():
            sce.recompute_geo(current_user, project_id)


@app.post(
    "/projects/{project_id}/recompute_sunpos",
    operation_id="project_recompute_sunpos",
    tags=["projects"],
    responses={200: {"content": {"application/json": {"example": null}}}},
)
def project_recompute_sunpos(
    project_id: int = Path(
        ..., description="Internal, numeric id of the project.", example=1
    ),
    current_user: int = Depends(get_current_user),
) -> int:
    """
    **Recompute sun position field** for all objects in project.

    **Returns NULL upon success.**

    🔒 The user has to be *project manager* on the referenced project.
    """
    with ProjectsService() as sce:
        with RightsThrower():
            return sce.recompute_sunpos(current_user, project_id)


@app.post(
    "/file_import/{project_id}",
    operation_id="import_file",
    tags=["projects"],
    response_model=ImportRsp,
)
def import_file(
    project_id: int = Path(
        ..., description="Internal, numeric id of the project.", example=1
    ),
    params: ImportReq = Body(...),
    current_user: int = Depends(get_current_user),
) -> ImportRsp:
    """
    **Validate or do a real import** of an EcoTaxa archive or directory.
    """
    with FileImport(project_id, params) as sce:
        with RightsThrower():
            ret = sce.run(current_user)
    return ret


@app.post(
    "/simple_import/{project_id}",
    operation_id="simple_import",
    tags=["projects"],
    response_model=SimpleImportRsp,
)
def simple_import(
    project_id: int = Path(
        ..., description="Internal, numeric id of the project.", example=1
    ),
    params: SimpleImportReq = Body(...),
    dry_run: bool = Query(
        ...,
        title="Dry run",
        description="If set, then only a diagnostic of doability will be done. In this case, plain value check. If no dry_run, this call will create a background job.",
        example=True,
    ),
    current_user: int = Depends(get_current_user),
) -> Optional[SimpleImportRsp]:
    """
    **Import images only**, with same metadata for all.
    """
    with SimpleImport(project_id, params, dry_run) as sce:
        with RightsThrower():
            ret = sce.run(current_user)
    return ret


@app.delete(
    "/projects/{project_id}",
    operation_id="erase_project",
    tags=["projects"],
    responses={200: {"content": {"application/json": {"example": (100, 0, 10, 10)}}}},
)
def erase_project(
    project_id: int = Path(
        ..., description="Internal, numeric id of the project.", example=1
    ),
    only_objects: bool = Query(
        title="Only objects",
        description="If set, the project structure is kept, but emptied from any object, sample, acquisition and process.",
        example=False,
        default=False,
    ),
    current_user: int = Depends(get_current_user),
) -> Tuple[int, int, int, int]:
    """
    **Delete the project.**

    Optionally, if "only_objects" is set, the project structure is kept,
    but emptied from any object, sample, acquisition and process.

    Otherwise, no trace of the project will remain in the database.

    **Returns** the number of  : **deleted objects**, 0, **deleated image rows** and **deleated image files**.
    """
    with ProjectsService() as sce:
        with RightsThrower():
            return sce.delete(current_user, project_id, only_objects)


@app.put(
    "/projects/{project_id}",
    operation_id="update_project",
    tags=["projects"],
    responses={200: {"content": {"application/json": {"example": null}}}},
)
def update_project(
    project: ProjectModel,
    project_id: int = Path(
        ..., description="Internal, numeric id of the project.", example=1
    ),
    current_user: int = Depends(get_current_user),
) -> None:
    """
    **Update the project**, return **NULL upon success.**

    Note that some fields will **NOT** be updated and simply ignored, e.g. *free_cols*.
    """
    with ProjectsService() as sce:
        with RightsThrower():
            present_project: ProjectBO = sce.query(
                current_user, project_id, for_managing=True, for_update=True
            )

        with ValidityThrower():
            present_project.update(
                session=sce.session,
                instrument=project.instrument,
                title=project.title,
                visible=project.visible,
                status=project.status,
                description=project.description,
                init_classif_list=project.init_classif_list,
                classiffieldlist=project.classiffieldlist,
                popoverfieldlist=project.popoverfieldlist,
                cnn_network_id=project.cnn_network_id,
                comments=project.comments,
                contact=project.contact,
                managers=project.managers,
                annotators=project.annotators,
                viewers=project.viewers,
                license_=project.license,
                bodc_vars=project.bodc_variables,
            )

    with DBSyncService(Project, Project.projid, project_id) as ssce:
        ssce.wait()
    with DBSyncService(ProjectPrivilege, ProjectPrivilege.projid, project_id) as ssce:
        ssce.wait()


@app.put(
    "/projects/{project_id}/prediction_settings",
    operation_id="set_project_predict_settings",
    tags=["projects"],
    responses={200: {"content": {"application/json": {"example": null}}}},
)
def set_project_predict_settings(
    settings: str = Query(
        ...,
        description="The new prediction settings.",
        example="seltaxo=84963,59996,56545 baseproject=2562,2571",
    ),
    project_id: int = Path(
        ..., description="Internal, numeric id of the project.", example=4223
    ),
    current_user: int = Depends(get_current_user),
) -> None:
    """
    **Update the project's prediction settings**, return **NULL upon success.**

    🔒 Unlike during full project update above, which needs high permissions, this entry point is accessible
    to **project annotators**, as it mirrors the prediction privileges.
    """
    with ProjectsService() as sce:
        with RightsThrower():
            sce.update_prediction_settings(current_user, project_id, settings=settings)

    with DBSyncService(Project, Project.projid, project_id) as ssce:
        ssce.wait()


# ######################## END OF PROJECT


@app.get(
    "/samples/search",
    operation_id="samples_search",
    tags=["samples"],
    response_model=List[SampleModel],
)
def samples_search(
    project_ids: str = Query(
        ...,
        title="Project Ids",
        description="String containing the list of one or more project id separated by non-num char.",
        example="1,55",
    ),
    id_pattern: str = Query(
        ...,
        title="Pattern Id",
        description="Sample id textual pattern. Use * or '' for 'any matches'. Match is case-insensitive.",
        example="*",
    ),
    current_user: Optional[int] = Depends(get_optional_current_user),
) -> List[SampleBO]:
    """
    **Search for samples.**
    """
    with SamplesService() as sce:
        proj_ids = _split_num_list(project_ids)
        with RightsThrower():
            ret = sce.search(current_user, proj_ids, id_pattern)
        return ret


@app.get(
    "/sample_set/taxo_stats",
    operation_id="sample_set_get_stats",
    tags=["samples"],
    responses={
        200: {
            "content": {
                "application/json": {
                    "example": [
                        {
                            "nb_dubious": 56,
                            "nb_predicted": 5500,
                            "nb_unclassified": 0,
                            "nb_validated": 1345,
                            "sample_id": 192456,
                            "used_taxa": [45072, 78418, 84963, 85011, 85012, 85078],
                        }
                    ]
                }
            }
        }
    },
    response_model=List[SampleTaxoStatsModel],
)
def sample_set_get_stats(
    sample_ids: str = Query(
        ...,
        title="Sample Ids",
        description="String containing the list of one or more sample ids separated by non-num char.",
        example="15,5",
    ),
    current_user: Optional[int] = Depends(get_optional_current_user),
) -> List[SampleTaxoStats]:
    """
    Returns **classification statistics** for each sample of the given list. One block of stats is returned for each input ID.

    EXPECT A SLOW RESPONSE : No cache of such information anywhere.
    """
    with SamplesService() as sce:
        num_sample_ids = _split_num_list(sample_ids)
        with RightsThrower():
            ret = sce.read_taxo_stats(current_user, num_sample_ids)
        return ret


@app.post(
    "/sample_set/update",
    operation_id="update_samples",
    tags=["samples"],
    responses={200: {"content": {"application/json": {"example": 1}}}},
    response_model=int,
)
def update_samples(
    req: BulkUpdateReq = Body(...), current_user: int = Depends(get_current_user)
) -> int:
    """
    Do the required **update for each sample in the set.**

    Any non-null field in the model is written to every impacted sample.

    **Returns the number of updated entities.**
    """
    with SamplesService() as sce:
        with RightsThrower():
            return sce.update_set(
                current_user, req.target_ids, ColUpdateList(req.updates)
            )


@app.get(
    "/sample/{sample_id}",
    operation_id="sample_query",
    tags=["samples"],
    response_model=SampleModel,
)
def sample_query(
    sample_id: int = Path(
        ..., description="Internal, the unique numeric id of this sample.", example=1
    ),
    current_user: Optional[int] = Depends(get_optional_current_user),
) -> SampleBO:
    """
    Returns **information about the sample** corresponding to the given id.
    """
    with SamplesService() as sce:
        with RightsThrower():
            ret = sce.query(current_user, sample_id)
        if ret is None:
            raise HTTPException(status_code=404, detail="Sample not found")
        return ret


# ######################## END OF SAMPLE


@app.get(
    "/acquisitions/search",
    operation_id="acquisitions_search",
    tags=["acquisitions"],
    response_model=List[AcquisitionModel],
)
def acquisitions_search(
    project_id: int = Query(
        ..., title="Project id", description="The project id.", example=1
    ),
    current_user: Optional[int] = Depends(get_optional_current_user),
) -> List[AcquisitionBO]:
    """
    Returns the **list of all acquisitions for a given project**.
    """
    with AcquisitionsService() as sce:
        with RightsThrower():
            ret = sce.search(current_user, project_id)
        return ret


@app.post(
    "/acquisition_set/update",
    operation_id="update_acquisitions",
    tags=["acquisitions"],
    responses={200: {"content": {"application/json": {"example": 2}}}},
    response_model=int,
)
def update_acquisitions(
    req: BulkUpdateReq = Body(...), current_user: int = Depends(get_current_user)
) -> int:
    """
    Do the required **update for each acquisition in the set**.

    **Return the number of updated entities.**
    """
    with AcquisitionsService() as sce:
        with RightsThrower():
            return sce.update_set(
                current_user, req.target_ids, ColUpdateList(req.updates)
            )


@app.get(
    "/acquisition/{acquisition_id}",
    operation_id="acquisition_query",
    tags=["acquisitions"],
    response_model=AcquisitionModel,
)
def acquisition_query(
    acquisition_id: int = Path(
        ...,
        description="Internal, the unique numeric id of this acquisition.",
        example=1,
    ),
    current_user: Optional[int] = Depends(get_optional_current_user),
) -> AcquisitionBO:
    """
    Returns **information about the acquisition** corresponding to the given id.
    """
    with AcquisitionsService() as sce:
        with RightsThrower():
            ret = sce.query(current_user, acquisition_id)
        if ret is None:
            raise HTTPException(status_code=404, detail="Acquisition not found")
        return ret


# ######################## END OF ACQUISITION


@app.get(
    "/instruments/",
    operation_id="instrument_query",
    tags=["instruments"],
    response_model=List[str],
    responses={
        200: {"content": {"application/json": {"example": ["uvp5", "zooscan"]}}}
    },
)
def instrument_query(
    project_ids: str = Query(
        ...,
        title="Projects ids",
        description="String containing the list of one or more project ids,"
        " separated by non-num char, or 'all' for all instruments.",
        example="1,2,3",
    )
) -> List[str]:
    """
    Returns the list of instruments, inside specific project(s) or globally.
    """
    with InstrumentsService() as sce:
        prj_ids_call: Optional[List[int]]
        if project_ids == "all":
            prj_ids_call = None
        else:
            prj_ids_call = _split_num_list(project_ids)
        with RightsThrower():
            ret = sce.query(prj_ids_call)
        return ret


# ######################## END OF INSTRUMENT


@app.post(
    "/process_set/update",
    operation_id="update_processes",
    tags=["processes"],
    responses={200: {"content": {"application/json": {"example": 1}}}},
    response_model=int,
)
def update_processes(
    req: BulkUpdateReq = Body(...), current_user: int = Depends(get_current_user)
) -> int:
    """
    Do the required **update for each process in the set.**

    **Returns the number of updated entities.**
    """
    with ProcessesService() as sce:
        with RightsThrower():
            return sce.update_set(
                current_user, req.target_ids, ColUpdateList(req.updates)
            )


@app.get(
    "/process/{process_id}",
    operation_id="process_query",
    tags=["processes"],
    response_model=ProcessModel,
)
def process_query(
    process_id: int = Path(
        ..., description="Internal, the unique numeric id of this process.", example=1
    ),
    current_user: Optional[int] = Depends(get_optional_current_user),
) -> ProcessBO:
    """
    Returns **information about the process** corresponding to the given id.
    """
    with ProcessesService() as sce:
        with RightsThrower():
            ret = sce.query(current_user, process_id)
        if ret is None:
            raise HTTPException(status_code=404, detail="Process not found")
        return ret


# ######################## END OF PROCESS

# TODO: Should be app.get, but for this we need a way to express
#  that each field in ProjectFilter is part of the params

# TODO /query pas bon!


@app.post(
    "/object_set/{project_id}/query",
    operation_id="get_object_set",
    tags=["objects"],
    response_model=ObjectSetQueryRsp,
    response_class=MyORJSONResponse,  # Force the ORJSON encoder
)
def get_object_set(
    project_id: int = Path(
        ..., description="Internal, numeric id of the project.", example=1
    ),
    filters: ProjectFilters = Body(...),
    fields: Optional[str] = Query(
        title="Fields",
        description="""

Specify the needed object (and ancillary entities) fields.
                   
It follows the naming convention 'prefix.field' : Prefix is either 'obj' for main object, 'fre' for free fields, 'img' for the visible image.

The column obj.imgcount contains the total count of images for the object.

Use a comma to separate fields.      

💡 More help :

You can get the field labels by parsing the classiffieldlist returned by a call to https://ecotaxa.obs-vlfr.fr/api/docs#/projects/project_query_projects__project_id__get.

**Note that the following fields must be prefixed with the header "obj."** (for example → obj.orig_id):

acquisid classif_auto_id, classif_auto_score, classif_auto_when, classif_crossvalidation_id,
classif_id, classif_qual, classif_who, classif_when, complement_info, depth_max, depth_min,
latitude, longitude, objdate, object_link, objid, objtime, orig_id, random_value, similarity, sunpos.

**Note that the following fields must be prefixed with the header "img."** (for example → img.file_name):

file_name, height, imgid, imgrank, file_name, orig, objid, file_name thumb_file_name, thumb_height, thumb_width, width.

**Note that the following fields must be prefixed with the header "txo."** (for example → txo.display_name):

creation_datetime, creator_email, display_name, id, id_instance, id_source, lastupdate_datetime,
name, nbrobj, nbrobjcum, parent_id, rename_to source_desc, source_url, taxostatus, taxotype.

**All other fields must be prefixed by the header "fre."** (for example → fre.circ.).
                   """,
        default=None,
        example="obj.longitude,fre.feret",
    ),
    order_field: Optional[str] = Query(
        title="Order field",
        description='Order the result using given field. If prefixed with "-" then it will be reversed.',
        default=None,
        example="obj.longitude",
    ),
    # TODO: order_field should be a user-visible field name, not nXXX, in case of free field
    window_start: Optional[int] = Query(
        default=None,
        title="Window start",
        description="""
Allows to return only a slice of the result, by skipping window_start objects before returning data.
If no **unique order** is specified, the result can vary for same call and conditions.""",
        example="10",
    ),
    window_size: Optional[int] = Query(
        default=None,
        title="Window size",
        description="""
Allows to return only a slice of the result, by returning a _maximum_ of window_size lines.
If no **unique order** is specified, the result can vary for same call and conditions.""",
        example="100",
    ),
    current_user: Optional[int] = Depends(get_optional_current_user),
) -> MyORJSONResponse:
    """
    Returns **filtered object Ids** for the given project.
    """
    return_fields = None
    if fields is not None:
        return_fields = fields.split(",")
    with ObjectManager() as sce:
        with RightsThrower():
            rsp = ObjectSetQueryRsp()
            obj_with_parents, details, total = sce.query(
                current_user,
                project_id,
                filters.base(),
                return_fields,
                order_field,
                window_start,
                window_size,
            )
        rsp.total_ids = total
        rsp.object_ids = [with_p[0] for with_p in obj_with_parents]
        rsp.acquisition_ids = [with_p[1] for with_p in obj_with_parents]
        rsp.sample_ids = [with_p[2] for with_p in obj_with_parents]
        rsp.project_ids = [with_p[3] for with_p in obj_with_parents]
        rsp.details = details
    # Serialize
    return MyORJSONResponse(rsp)


@app.post(
    "/object_set/{project_id}/summary",
    operation_id="get_object_set_summary",
    tags=["objects"],
    response_model=ObjectSetSummaryRsp,
)
def get_object_set_summary(
    project_id: int = Path(
        ..., description="Internal, numeric id of the project.", example=1
    ),
    only_total: bool = Query(
        ...,
        title="Only total",
        description="If True, returns only the **Total number of objects**. Else returns also the **Number of validated ones**, the **number of Dubious ones** and the number of **predicted ones**.",
    ),
    filters: ProjectFilters = Body(...),
    current_user: Optional[int] = Depends(get_optional_current_user),
) -> ObjectSetSummaryRsp:
    """For the given project, with given filters, **return the classification summary**.

    i.e.:

    - Total number of objects

    And optionally

    - Number of Validated ones
    - Number of Dubious ones
    - Number of Predicted ones
    """
    with ObjectManager() as sce:
        with RightsThrower():
            rsp = ObjectSetSummaryRsp()
            (
                rsp.total_objects,
                rsp.validated_objects,
                rsp.dubious_objects,
                rsp.predicted_objects,
            ) = sce.summary(current_user, project_id, filters.base(), only_total)
        return rsp


@app.post(
    "/object_set/{project_id}/reset_to_predicted",
    operation_id="reset_object_set_to_predicted",
    tags=["objects"],
    response_model=None,
    responses={200: {"content": {"application/json": {"example": null}}}},
)
def reset_object_set_to_predicted(
    project_id: int = Path(
        ..., description="Internal, numeric id of the project.", example=1
    ),
    filters: ProjectFilters = Body(...),
    current_user: int = Depends(get_current_user),
) -> None:
    """
    **Reset to Predicted** all objects for the given project with the filters.

    Return **NULL upon success.**
    """
    with ObjectManager() as sce:
        with RightsThrower():
            return sce.reset_to_predicted(current_user, project_id, filters.base())


@app.post(
    "/object_set/{project_id}/revert_to_history",
    operation_id="revert_object_set_to_history",
    tags=["objects"],
    response_model=ObjectSetRevertToHistoryRsp,
)
def revert_object_set_to_history(
    project_id: int = Path(
        ..., description="Internal, numeric id of the project.", example=1
    ),
    filters: ProjectFilters = Body(...),
    dry_run: bool = Query(
        ...,
        title="Dry run",
        description="If set, then no real write but consequences of the revert will be replied.",
        example=False,
    ),
    target: Optional[int] = Query(
        title="Target",
        description="Use null/None for reverting using the last annotation from anyone, or a user id for the last annotation from this user.",
        default=None,
        example=465,
    ),
    current_user: int = Depends(get_current_user),
) -> ObjectSetRevertToHistoryRsp:
    """
    **Revert all objects for the given project**, with the filters, to the target.
    """
    with ObjectManager() as sce:
        with RightsThrower():
            obj_hist, classif_info = sce.revert_to_history(
                current_user, project_id, filters.base(), dry_run, target
            )
        ret = ObjectSetRevertToHistoryRsp(
            last_entries=obj_hist, classif_info=classif_info
        )
    return ret


@app.post(
    "/object_set/{project_id}/reclassify",
    operation_id="reclassify_object_set",
    tags=["objects"],
    responses={200: {"content": {"application/json": {"example": 298}}}},
    response_model=int,
)
def reclassify_object_set(
    project_id: int = Path(
        ..., description="Internal, numeric id of the project.", example=1
    ),
    filters: ProjectFilters = Body(...),
    forced_id: ClassifIDT = Query(
        ..., title="Forced Id", description="The new classification Id.", example=23025
    ),
    reason: str = Query(
        ...,
        title="Reason",
        description="The reason of this new classification.",
        example="W",
    ),
    current_user: int = Depends(get_current_user),
) -> int:
    """
    Regardless of present classification or state, **set the new classification for this object set.**

    If the filter designates "all with given classification", add a TaxonomyChangeLog entry.

    **Returns the number of affected objects.**
    """
    with ObjectManager() as sce:
        with RightsThrower():
            nb_impacted = sce.reclassify(
                current_user, project_id, filters.base(), forced_id, reason
            )
        return nb_impacted


@app.post(
    "/object_set/update",
    operation_id="update_object_set",
    tags=["objects"],
    responses={200: {"content": {"application/json": {"example": 2}}}},
    response_model=int,
)
def update_object_set(
    req: BulkUpdateReq = Body(...), current_user: int = Depends(get_current_user)
) -> int:
    """
    Do the required **update for each objects in the set.**

    **Returns the number of updated entities.**

    🔒 Current user needs *Manage* right on all projects of specified objects.

    """
    with ObjectManager() as sce:
        with RightsThrower():
            return sce.update_set(
                current_user, req.target_ids, ColUpdateList(req.updates)
            )


@app.post(
    "/object_set/classify",
    operation_id="classify_object_set",
    tags=["objects"],
    responses={200: {"content": {"application/json": {"example": 3}}}},
    response_model=int,
)
def classify_object_set(
    req: ClassifyReq = Body(...), current_user: int = Depends(get_current_user)
) -> int:
    """
    **Change classification and/or qualification for a set of objects.**

    **Returns the number of updated entities.**

    🔒 Current user needs at *least Annotate* right on all projects of specified objects.
    """  ##**Returns the number of updated entities.**NULL upon success.
    # TODO: Cannot classify anymore to deprecated taxon/category
    assert len(req.target_ids) == len(
        req.classifications
    ), "Need the same number of objects and classifications"
    with ObjectManager() as sce:
        with RightsThrower():
            ret, prj_id, changes = sce.classify_set(
                current_user,
                req.target_ids,
                req.classifications,
                req.wanted_qualification,
            )
        last_classif_ids = [
            change[2] for change in changes.keys()
        ]  # Recently used are in first
        with UserService() as usce:
            usce.update_classif_mru(current_user, prj_id, last_classif_ids)
        with DBSyncService(ProjectTaxoStat, ProjectTaxoStat.projid, prj_id) as ssce:
            ssce.wait()
        return ret


<<<<<<< HEAD
@app.post("/object_set/classify_auto_multiple", operation_id="classify_auto_mult_object_set", tags=['objects'],
          responses={
              200: {
                  "content": {
                      "application/json": {
                          "example": 3
                      }
                  }
              }
          },
          response_model=int)
def classify_auto_mult_object_set(req: ClassifyAutoReqMult = Body(...),
                             current_user: int = Depends(get_current_user)) -> int:
    """
        **Set automatic classification** of a set of objects.

        **Returns the number of updated entities.**
    """
    assert len(req.target_ids) == len(req.classifications) == len(req.scores), \
        "Need the same number of objects, classifications and scores"
    assert all(isinstance(score, float) and 0 <= score <= 1 for scores in req.scores for score in scores), \
        "Scores should be floats between 0 and 1"
    with ObjectManager() as sce:
        with RightsThrower():
            ret, prj_id, changes = sce.classify_auto_mult_set(current_user, req.target_ids, req.classifications, req.scores,
                                                         req.keep_log)
        with DBSyncService(ProjectTaxoStat, ProjectTaxoStat.projid, prj_id) as ssce: ssce.wait()
=======
@app.post(
    "/object_set/classify_auto",
    operation_id="classify_auto_object_set",
    tags=["objects"],
    responses={200: {"content": {"application/json": {"example": 3}}}},
    response_model=int,
)
def classify_auto_object_set(
    req: ClassifyAutoReq = Body(...), current_user: int = Depends(get_current_user)
) -> int:
    """
    **Set automatic classification** of a set of objects.

    **Returns the number of updated entities.**
    """
    assert (
        len(req.target_ids) == len(req.classifications) == len(req.scores)
    ), "Need the same number of objects, classifications and scores"
    assert all(
        isinstance(score, float) and 0 <= score <= 1 for score in req.scores
    ), "Scores should be floats between 0 and 1"
    with ObjectManager() as sce:
        with RightsThrower():
            ret, prj_id, changes = sce.classify_auto_set(
                current_user,
                req.target_ids,
                req.classifications,
                req.scores,
                req.keep_log,
            )
        with DBSyncService(ProjectTaxoStat, ProjectTaxoStat.projid, prj_id) as ssce:
            ssce.wait()
>>>>>>> 3350e9c2
        return ret


# TODO: For small lists we could have a GET
@app.post(
    "/object_set/parents",
    operation_id="query_object_set_parents",
    tags=["objects"],
    response_model=ObjectSetQueryRsp,
    response_class=MyORJSONResponse,  # Force the ORJSON encoder
)
def query_object_set_parents(
    object_ids: ObjectIDListT = Body(
        ...,
        title="Object IDs list",
        description="The list of object ids.",
        example=[634509, 6234516, 976544],
    ),
    current_user: int = Depends(get_current_user),
) -> ObjectSetQueryRsp:
    """
    **Return object ids, with parent ones and projects** for the objects in given list.
    """
    with ObjectManager() as sce:
        with RightsThrower():
            rsp = ObjectSetQueryRsp()
            obj_with_parents = sce.parents_by_id(current_user, object_ids)
        rsp.object_ids = [with_p[0] for with_p in obj_with_parents]
        rsp.acquisition_ids = [with_p[1] for with_p in obj_with_parents]
        rsp.sample_ids = [with_p[2] for with_p in obj_with_parents]
        rsp.project_ids = [with_p[3] for with_p in obj_with_parents]
        rsp.total_ids = len(rsp.object_ids)
        return rsp


@app.post(
    "/object_set/export",
    operation_id="export_object_set",
    tags=["objects"],
    response_model=ExportRsp,
)
def export_object_set(
    filters: ProjectFilters = Body(...),
    request: ExportReq = Body(...),
    current_user: int = Depends(get_current_user),
) -> ExportRsp:
    """
    **Start an export job for the given object set and options.**
    """
    with ProjectExport(request, filters.base()) as sce:
        with RightsThrower():
            rsp = sce.run(current_user)
    return rsp


@app.post(
    "/object_set/predict",
    operation_id="predict_object_set",
    tags=["objects"],
    response_model=PredictionRsp,
)
def predict_object_set(
    filters: ProjectFilters = Body(...),
    request: PredictionReq = Body(...),
    current_user: int = Depends(get_current_user),
) -> PredictionRsp:
    """
    **Start a prediction** AKA automatic classification for the given object set and options.
    """
    with PredictForProject(request, filters.base()) as sce:
        rsp = sce.run(current_user)
    return rsp


# Commented out as it's now integrated into prediction task, and cannot be executed in main app server
# due to TF dependency
# @app.get("/project/do_cnn/{proj_id}", operation_id="compute_project_cnn", tags=['objects'],
#          responses={
#              200: {
#                  "content": {
#                      "application/json": {
#                          "example": "OK, 50 CNN features computed and written"
#                      }
#                  }
#              }
#          }, response_model=str)
# def compute_project_cnn(proj_id: int = Path(..., description="Internal, numeric id of the project.", example=1),
#                         current_user: Optional[int] = Depends(get_optional_current_user)) -> str:
#     """
#         **Generate CNN features** for the requested project.
#
#         **Returns a string containing the number of generated features.**
#     """
#     with CNNForProject() as sce:
#         rsp = sce.run(current_user, proj_id)
#     return rsp


@app.delete(
    "/object_set/",
    operation_id="erase_object_set",
    tags=["objects"],
    responses={200: {"content": {"application/json": {"example": (100, 0, 10, 10)}}}},
)
def erase_object_set(
    object_ids: ObjectIDListT = Body(
        ...,
        title="Object IDs list",
        description="The list of object ids.",
        example=[634509, 6234516, 976544],
    ),
    current_user: int = Depends(get_current_user),
) -> Tuple[int, int, int, int]:
    """
    **Delete the objects with given object ids.**

    **Returns** the number of  : **deleted objects**, 0, **deleated image rows** and **deleated image files**.

    🔒 Current user needs *Manage* right on all projects of specified objects.
    """
    with ObjectManager() as sce:
        with RightsThrower():
            return sce.delete(current_user, object_ids)


@app.get(
    "/object/{object_id}",
    operation_id="object_query",
    tags=["object"],
    response_model=ObjectModel,
)
def object_query(
    object_id: int = Path(
        ..., description="Internal, the unique numeric id of this object.", example=1
    ),
    current_user: Optional[int] = Depends(get_optional_current_user),
) -> ObjectBO:
    """
    Returns **information about the object** corresponding to the given id.

    🔒 Anonymous reader can do if the project has the right rights :)
    """
    with ObjectService() as sce:
        with RightsThrower():
            ret = sce.query(current_user, object_id)
        if ret is None:
            raise HTTPException(status_code=404, detail="Object not found")
        return ret


@app.get(
    "/object/{object_id}/history",
    operation_id="object_query_history",
    tags=["object"],
    responses={
        200: {
            "content": {
                "application/json": {
                    "example": [
                        {
                            "objid": 264409236,
                            "classif_id": 82399,
                            "classif_date": "2021-09-21T14:59:01.007110",
                            "classif_who": "null",
                            "classif_type": "A",
                            "classif_qual": "P",
                            "classif_score": 0.085,
                            "user_name": "null",
                            "taxon_name": "Penilia avirostris",
                        },
                        {
                            "objid": 264409236,
                            "classif_id": 25828,
                            "classif_date": "2021-09-29T08:25:37.968095",
                            "classif_who": 1267,
                            "classif_type": "M",
                            "classif_qual": "V",
                            "classif_score": "null",
                            "user_name": "User name",
                            "taxon_name": "Copepoda",
                        },
                    ]
                }
            }
        }
    },
    response_model=List[HistoricalClassificationModel],
)
def object_query_history(
    object_id: int = Path(
        ..., description="Internal, the unique numeric id of this object.", example=1
    ),
    current_user: Optional[int] = Depends(get_optional_current_user),
) -> List[HistoricalClassification]:
    """
    Returns **information about the object's history** corresponding to the given id.
    """
    with ObjectService() as sce:
        with RightsThrower():
            ret = sce.query_history(current_user, object_id)
        if ret is None:
            raise HTTPException(status_code=404, detail="Object not found")
        return ret


# ######################## END OF OBJECT


@app.get(
    "/taxa",
    operation_id="query_root_taxa",
    tags=["Taxonomy Tree"],
    response_model=List[TaxonModel],
)
async def query_root_taxa() -> List[TaxonBO]:
    """
    **Return all taxa with no parent.**
    """
    with TaxonomyService() as sce:
        ret = sce.query_roots()
        return ret


@app.get(
    "/taxa/status",
    operation_id="taxa_tree_status",
    tags=["Taxonomy Tree"],
    response_model=TaxonomyTreeStatus,
)
async def taxa_tree_status(
    current_user: int = Depends(get_current_user),
) -> TaxonomyTreeStatus:
    """
    **Return the status of taxonomy tree** w/r to freshness.
    """
    with TaxonomyService() as sce:
        refresh_date = sce.status(_current_user_id=current_user)
        return TaxonomyTreeStatus(
            last_refresh=refresh_date.isoformat() if refresh_date else None
        )


@app.get(
    "/taxa/reclassification_stats",
    operation_id="reclassif_stats",
    tags=["Taxonomy Tree"],
    responses={
        200: {
            "content": {
                "application/json": {
                    "example": [
                        {
                            "id": 12876,
                            "renm_id": null,
                            "name": "Echinodermata X",
                            "type": "P",
                            "nb_objects": 24,
                            "nb_children_objects": 759,
                            "display_name": "Echinodermata X",
                            "lineage": [
                                "Echinodermata X",
                                "Echinodermata",
                                "Metazoa",
                                "Holozoa",
                                "Opisthokonta",
                                "Eukaryota",
                                "living",
                            ],
                            "id_lineage": [12876, 11509, 2367, 382, 8, 2, 1],
                            "children": [16710],
                        }
                    ]
                }
            }
        }
    },
    response_model=List[TaxonModel],
)
async def reclassif_stats(
    taxa_ids: str = Query(
        ...,
        title="Taxa ids",
        description="String containing the list of one or more taxa id separated by non-num char.",
        example="12876",
    ),
    current_user: Optional[int] = Depends(get_optional_current_user),
) -> List[TaxonBO]:
    """
    Dig into reclassification logs and, for each input category id, **determine the most chosen target category,
    excluding the advised one.**

    By convention, if nothing relevant is found, the input category itself is returned. So one can expect
    that the returned list has the same size as the required one.
    """
    with TaxonomyService() as sce:
        num_taxa_ids = _split_num_list(taxa_ids)
        with RightsThrower():
            ret = sce.most_used_non_advised(current_user, num_taxa_ids)
        return ret


# TODO JCE
@app.get(
    "/taxa/reclassification_history/{project_id}",
    operation_id="reclassif_project_stats",
    tags=["Taxonomy Tree"],
    response_model=List[Dict[str, Any]],
)
async def reclassif_project_stats(
    project_id: int = Path(
        ..., description="Internal, numeric id of the project.", example=1
    ),
    current_user: Optional[int] = Depends(get_optional_current_user),
) -> List[Dict[str, Any]]:
    """
    Dig into reclassification logs and **return the associations (source → target) for previous reclassifications.**
    """
    with TaxonomyService() as sce:
        with RightsThrower():
            ret = sce.reclassification_history(current_user, project_id)
    return ret


@app.get(
    "/taxon/{taxon_id}",
    operation_id="query_taxa",
    tags=["Taxonomy Tree"],
    responses={
        200: {
            "content": {
                "application/json": {
                    "example": {
                        "id": 12876,
                        "renm_id": null,
                        "name": "Echinodermata X",
                        "type": "P",
                        "nb_objects": 24,
                        "nb_children_objects": 759,
                        "display_name": "Echinodermata X",
                        "lineage": [
                            "Echinodermata X",
                            "Echinodermata",
                            "Metazoa",
                            "Holozoa",
                            "Opisthokonta",
                            "Eukaryota",
                            "living",
                        ],
                        "id_lineage": [12876, 11509, 2367, 382, 8, 2, 1],
                        "children": [16710],
                    }
                }
            }
        }
    },
    response_model=TaxonModel,
)
async def query_taxa(
    taxon_id: int = Path(
        ..., description="Internal, the unique numeric id of this taxon.", example=12876
    ),
    _current_user: Optional[int] = Depends(get_optional_current_user),
) -> Optional[TaxonBO]:
    """
    Returns **information about the taxon** corresponding to the given id, including its lineage.
    """
    with TaxonomyService() as sce:
        ret: Optional[TaxonBO] = sce.query(taxon_id)
    return ret


@app.get(
    "/taxon/{taxon_id}/usage",
    operation_id="query_taxa_usage",
    tags=["Taxonomy Tree"],
    response_model=List[TaxonUsageModel],
)
async def query_taxa_usage(
    taxon_id: int = Path(
        ..., description="Internal, the unique numeric id of this taxon.", example=12876
    ),
    _current_user: Optional[int] = Depends(get_optional_current_user),
) -> List[Dict[str, Any]]:
    """
    **Where a given taxon is used.**

    Only validated uses are returned.
    """
    with TaxonomyService() as sce:
        ret = sce.query_usage(taxon_id)
    return ret


@app.get(
    "/taxon_set/search",
    operation_id="search_taxa",
    tags=["Taxonomy Tree"],
    response_model=List[TaxaSearchRsp],
)
async def search_taxa(
    query: str = Query(
        ...,
        description="Use this query for matching returned taxa names.",
        example="Ban",
    ),
    project_id: Optional[int] = Query(
        default=None, description="Internal, numeric id of the project.", example=1
    ),
    current_user: Optional[int] = Depends(get_optional_current_user),
) -> List[TaxaSearchRsp]:
    """
    **Search for taxa by name.**

    Queries can be 'small', i.e. of length ﹤3 and even zero-length.

    🔓 For a public, unauthenticated call :
    - zero-length and small queries always return nothing.
    - otherwise, a full search is done and results are returned in alphabetical order.

    🔒 For an authenticated call :
    - zero-length queries: return the MRU list in full.
    - small queries: the MRU list is searched, so that taxa in the recent list are returned, if matching.
    - otherwise, a full search is done. Results are ordered so that taxa in the project list are in first,
        and are signalled as such in the response.
    """
    with TaxonomyService() as sce:
        ret = sce.search(current_user_id=current_user, prj_id=project_id, query=query)
    return ret


@app.get(
    "/taxon_set/query",
    operation_id="query_taxa_set",
    tags=["Taxonomy Tree"],
    response_model=List[TaxonModel],
    response_class=MyORJSONResponse,  # Force the ORJSON encoder
)
async def query_taxa_set(
    ids: str = Query(
        ...,
        title="Ids",
        description="The separator between numbers is arbitrary non-digit, e.g. ':', '|' or ','.",
        example="1:2:3",
    ),
    _current_user: Optional[int] = Depends(get_optional_current_user),
) -> MyORJSONResponse:  # List[TaxonBO]:
    """
    Returns **information about several taxa**, including their lineage.
    """
    with TaxonomyService() as sce:
        num_ids = _split_num_list(ids)
        ret = sce.query_set(num_ids)
    return MyORJSONResponse(ret)


@app.get(
    "/taxon/central/{taxon_id}",
    operation_id="get_taxon_in_central",
    tags=["Taxonomy Tree"],
    response_model=List[TaxonCentral],
)
async def get_taxon_in_central(
    taxon_id: int = Path(
        ..., description="Internal, the unique numeric id of this taxon.", example=12876
    ),
    _current_user: int = Depends(get_current_user),
) -> str:
    """
    Return **EcoTaxoServer full record for this taxon**.
    """
    with CentralTaxonomyService() as sce:
        return sce.get_taxon_by_id(taxon_id)


# TODO JCE - examples description
# Below pragma is because we need the same params as EcoTaxoServer, but we just relay them
# noinspection PyUnusedLocal
@app.put("/taxon/central", operation_id="add_taxon_in_central", tags=["Taxonomy Tree"])
async def add_taxon_in_central(
    name: str = Query(
        ...,
        title="Name",
        description="The taxon/category verbatim name.",
        example="Echinodermata",
    ),
    parent_id: int = Query(
        ...,
        title="Parent Id",
        description="It's not possible to create a root taxon.",
        example=2367,
    ),
    taxotype: str = Query(
        ...,
        title="Taxo Type",
        description="The taxon type, 'M' for Morpho or 'P' for Phylo.",
        example="P",
    ),
    creator_email: str = Query(
        ...,
        title="Creator email",
        description="The email of the taxo creator.",
        example="user.creator@email.com",
    ),
    request: Request = Query(..., title="Request", description=""),
    source_desc: Optional[str] = Query(
        default=None,
        title="Source desc",
        description="The source description.",
        example="null",
    ),
    source_url: Optional[str] = Query(
        default=None,
        title="Source url",
        description="The source url.",
        example="http://www.google.fr/",
    ),
    current_user: int = Depends(get_current_user),
) -> str:
    """
    **Create a taxon** on EcoTaxoServer.

    🔒 Logged user must be manager (on any project) or application admin.
    """
    with CentralTaxonomyService() as sce:
        # Clone params which are immutable
        params = {k: v for k, v in request.query_params.items()}
        return sce.add_taxon(current_user, params)


@app.get(
    "/taxa/stats/push_to_central",
    operation_id="push_taxa_stats_in_central",
    tags=["Taxonomy Tree"],
)
async def push_taxa_stats_in_central(
    _current_user: int = Depends(get_current_user),
) -> Any:
    """
    **Push present instance stats**, into EcoTaxoServer.
    """
    with CentralTaxonomyService() as sce:
        return sce.push_stats()


@app.get(
    "/taxa/pull_from_central",
    operation_id="pull_taxa_update_from_central",
    tags=["Taxonomy Tree"],
)
async def pull_taxa_update_from_central(
    _current_user: int = Depends(get_current_user),
) -> Dict[str, Any]:
    """
    **Returns what changed in EcoTaxoServer managed tree** and update local tree accordingly.

    i.e. : the number of inserts as nbr_inserts, updates as nbr_updates and errors as errors.
    """
    with CentralTaxonomyService() as sce:
        ret: Dict[str, Any] = sce.pull_updates()
    return ret


@app.get(
    "/worms/{aphia_id}",
    operation_id="query_taxa_in_worms",
    tags=["Taxonomy Tree"],
    include_in_schema=False,
    response_model=TaxonModel,
)
async def query_taxa_in_worms(
    aphia_id: int,
    # = Path(..., description="Internal, the unique numeric id of this user.", default=None)
    _current_user: Optional[int] = Depends(get_optional_current_user),
) -> Optional[TaxonBO]:
    """
    Information about a single taxon in WoRMS reference, including its lineage.
    """
    with TaxonomyService() as sce:
        ret: Optional[TaxonBO] = sce.query_worms(aphia_id)
    return ret


@app.get(
    "/taxa_ref_change/refresh",
    operation_id="refresh_taxa_db",
    tags=["WIP"],
    include_in_schema=False,
    status_code=status.HTTP_200_OK,
)
async def refresh_taxa_db(
    max_requests: int, current_user: int = Depends(get_current_user)
) -> StreamingResponse:  # pragma:nocover
    """
    Refresh local mirror of WoRMS database.
    """
    with TaxonomyChangeService(max_requests) as sce:
        with RightsThrower():
            tsk = sce.db_refresh(current_user)
            async_bg_run(tsk)  # Run in bg while streaming logs
        # Below produces a chunked HTTP encoding, which is officially only HTTP 1.1 protocol
        return StreamingResponse(
            log_streamer(sce.temp_log, "Done,"), media_type="text/plain"
        )


@app.get(
    "/taxa_ref_change/check/{aphia_id}",
    operation_id="check_taxa_db",
    tags=["WIP"],
    include_in_schema=False,
    status_code=status.HTTP_200_OK,
)
async def check_taxa_db(
    aphia_id: int, current_user: int = Depends(get_current_user)
) -> Response:  # pragma:nocover
    """
    Check that the given aphia_id is correctly stored.
    """
    with TaxonomyChangeService(1) as sce:
        with RightsThrower():
            msg = await sce.check_id(current_user, aphia_id)
        # Below produces a chunked HTTP encoding, which is officially only HTTP 1.1 protocol
        return Response(msg, media_type="text/plain")


@app.get(
    "/taxa_ref_change/matches",
    operation_id="matching_with_worms_nice",
    tags=["WIP"],
    include_in_schema=False,
    status_code=status.HTTP_200_OK,
)
async def matching_with_worms_nice(
    request: Request, current_user: int = 0  # Depends(get_current_user)
) -> Response:  # pragma:nocover
    """
    Show current state of matches - HTML version.
    """
    params = request.query_params
    with TaxonomyChangeService(0) as sce:
        with RightsThrower():
            # noinspection PyProtectedMember
            data = sce.matching(current_user, params._dict)
        return templates.TemplateResponse(
            "worms.html",
            {"request": request, "matches": data, "params": params},
            headers=CRSF_header,
        )


# ######################## END OF TAXA_REF


@app.get(
    "/admin/images/{project_id}/digest",
    operation_id="digest_project_images",
    tags=["WIP"],
    include_in_schema=False,
    response_model=str,
)
def digest_project_images(
    max_digests: Optional[int],
    project_id: int = Path(
        ..., description="Internal, numeric id of the project.", example=1
    ),
    current_user: int = Depends(get_current_user),
) -> str:
    """
    Compute digests for images referenced from a project.
    """
    max_digests = 1000 if max_digests is None else max_digests
    with ImageManagerService() as sce:
        with RightsThrower():
            ret: str = sce.do_digests(current_user, project_id, max_digests)
    return ret


@app.get(
    "/admin/images/digest",
    operation_id="digest_images",
    tags=["WIP"],
    include_in_schema=False,
    response_model=str,
)
def digest_images(
    max_digests: Optional[int],
    project_id: Optional[int] = Query(
        default=None, description="Internal, numeric id of the project."
    ),
    current_user: int = Depends(get_current_user),
) -> str:
    """
    Compute digests if they are not.
    """
    max_digests = 1000 if max_digests is None else max_digests
    with ImageManagerService() as sce:
        with RightsThrower():
            ret: str = sce.do_digests(
                current_user, prj_id=project_id, max_digests=max_digests
            )
    return ret


@app.get(
    "/admin/images/cleanup1",
    operation_id="cleanup_images_1",
    tags=["WIP"],
    include_in_schema=False,
    response_model=str,
)
def cleanup_images_1(
    project_id: int = Query(
        ..., description="Internal, numeric id of the project.", example=1
    ),
    max_deletes: Optional[int] = None,
    current_user: int = Depends(get_current_user),
) -> str:
    """
    Remove duplicated images inside same object. Probably due to import update bug.
    """
    max_deletes = 10000 if max_deletes is None else max_deletes
    with ImageManagerService() as sce:
        with RightsThrower():
            ret: str = sce.do_cleanup_dup_same_obj(
                current_user, prj_id=project_id, max_deletes=max_deletes
            )
    return ret


@app.get(
    "/admin/nightly",
    operation_id="nightly_maintenance",
    tags=["WIP"],
    include_in_schema=False,
    response_model=str,
)
def nightly_maintenance(current_user: int = Depends(get_current_user)) -> int:
    """
    Do nightly cleanups and calculations.
    """
    with NightlyJobService() as sce:
        with RightsThrower():
            ret: int = sce.run(current_user)
    return ret


@app.get(
    "/admin/machine_learning/train",
    operation_id="machine_learning_train",
    tags=["WIP"],
    include_in_schema=False,
    response_model=str,
)
def machine_learning_train(
    project_id: int = Query(
        ...,
        title="Input project #",
        description="Images will be fetched from this project.",
        example="1040",
    ),
    model_name: str = Query(
        ...,
        title="Produced model name",
        description="File where the CNN model will be written.",
        example="zooscan",
    ),
    current_user: int = Depends(get_current_user),
) -> str:
    """
    Entry point for training the CNN features, from a reference project.
    """
    assert project_id is not None, "Please provide a project_id e.g. ?project_id=1234"
    assert (
        model_name is not None
    ), "Please provide a model name e.g. &model_name=zooscan"
    # Import here only because of numpy version conflict b/w lycon and tensorflow
    from API_operations.admin.MachineLearning import MachineLearningService

    with MachineLearningService() as sce:
        with RightsThrower():
            ret: str = sce.train(current_user, project_id, model_name)
    return ret


@app.get(
    "/admin/db/query",
    operation_id="db_direct_query",
    tags=["admin"],
    include_in_schema=True,
    response_class=MyORJSONResponse,
)
def direct_db_query(
    q: str = Query(
        ...,
        title="Query",
        description="The SQL to execute.",
        example="select count(1) from objects",
    ),
    current_user: int = Depends(get_current_user),
) -> MyORJSONResponse:
    """
    For making selects on the DB.
    🔒 Admin only.
    """
    with DatabaseService() as sce:
        with RightsThrower():
            hdr, data = sce.execute_query(current_user, q)
        ret = {"header": hdr, "data": data}
        return MyORJSONResponse(ret)


# ######################## END OF ADMIN


@app.get(
    "/jobs/", operation_id="list_jobs", tags=["jobs"], response_model=List[JobModel]
)
def list_jobs(
    for_admin: bool = Query(
        ...,
        title="For admin",
        description="If FALSE return the jobs for current user, else return all of them.",
        example=False,
    ),
    current_user: int = Depends(get_current_user),
) -> List[JobBO]:
    """
    **Return the jobs** for current user, or all of them if admin is asked for.
    """
    with JobCRUDService() as sce:
        with RightsThrower():
            ret: List[JobBO] = sce.list(current_user, for_admin)
    return ret


@app.get(
    "/jobs/{job_id}/", operation_id="get_job", tags=["jobs"], response_model=JobModel
)
def get_job(
    job_id: int = Path(
        ..., description="Internal, the unique numeric id of this job.", example=47445
    ),
    current_user: int = Depends(get_current_user),
) -> JobBO:
    """
    Returns **information about the job** corresponding to the given id.
    """
    with JobCRUDService() as sce:
        with RightsThrower():
            ret: JobBO = sce.query(current_user, job_id)
    return ret


@app.post(
    "/jobs/{job_id}/answer",
    operation_id="reply_job_question",
    tags=["jobs"],
    responses={200: {"content": {"application/json": {"example": null}}}},
)
def reply_job_question(
    job_id: int = Path(
        ..., description="Internal, the unique numeric id of this job.", example=47445
    ),
    reply: Dict[str, Any] = Body(default={}, title="Reply job question"),
    current_user: int = Depends(get_current_user),
) -> None:
    """
    **Send answers to last question.** The job resumes after it receives the reply.

    Return **NULL upon success.**

    *Note: It's only about data storage here.*


    If the data is technically NOK e.g. not a JS object, standard 422 error should be thrown.

    If the data is incorrect from consistency point of view, the job will return in Asking state.
    """
    with JobCRUDService() as sce:
        with RightsThrower():
            sce.reply(current_user, job_id, reply)


@app.get(
    "/jobs/{job_id}/restart",
    operation_id="restart_job",
    tags=["jobs"],
    responses={200: {"content": {"application/json": {"example": null}}}},
)
def restart_job(
    job_id: int = Path(
        ..., description="Internal, the unique numeric id of this job.", example=47445
    ),
    current_user: int = Depends(get_current_user),
) -> None:
    """
    **Restart the job related to the given id.**

    Return **NULL upon success.**

    🔒 The job must be in a restartable state, and be accessible to current user.
    """
    with JobCRUDService() as sce:
        with RightsThrower():
            sce.restart(current_user, job_id)


@app.get("/jobs/{job_id}/log", operation_id="get_job_log_file", tags=["jobs"])
def get_job_log_file(
    job_id: int = Path(
        ..., description="Internal, the unique numeric id of this job.", example=47445
    ),
    current_user: int = Depends(get_current_user),
) -> FileResponse:
    """
    **Return the log file produced by given job.**

    🔒 The job must be accessible to current user.
    """
    with JobCRUDService() as sce:
        with RightsThrower():
            path = sce.get_log_path(current_user, job_id)
        return FileResponse(str(path))


@app.get(
    "/jobs/{job_id}/file",
    operation_id="get_job_file",
    tags=["jobs"],
    responses={
        200: {
            "content": {"application/zip": {}, "text/tab-separated-values": {}},
            "description": "Return the produced file.",
        }
    },
)
def get_job_file(
    job_id: int = Path(
        ..., description="Internal, the unique numeric id of this job.", example=47445
    ),
    current_user: int = Depends(get_current_user),
) -> StreamingResponse:
    """
    **Return the file produced by given job.**

    🔒 The job must be accessible to current user.
    """
    with JobCRUDService() as sce:
        with RightsThrower():
            file_like, length, file_name, media_type = sce.get_file_stream(
                current_user, job_id
            )
        headers = {
            "content-disposition": 'attachment; filename="' + file_name + '"',
            "content-length": str(length),
        }
        return StreamingResponse(file_like, headers=headers, media_type=media_type)


@app.delete(
    "/jobs/{job_id}",
    operation_id="erase_job",
    tags=["jobs"],
    responses={200: {"content": {"application/json": {"example": null}}}},
)
def erase_job(
    job_id: int = Path(
        ..., description="Internal, the unique numeric id of this job.", example=47445
    ),
    current_user: int = Depends(get_current_user),
) -> None:
    """
    **Delete the job** from DB, with associated storage.

    Return **NULL upon success.**

    If the job is running then kill it.

    🔒 The job must be accessible to current user.
    """
    with JobCRUDService() as sce:
        with RightsThrower():
            sce.delete(current_user, job_id)


# ######################## END OF JOBS
# TODO JCE - description example
@app.get(
    "/my_files/{sub_path:path}",
    operation_id="list_user_files",
    tags=["Files"],
    response_model=DirectoryModel,
)
async def list_user_files(
    sub_path: str = Query(..., title="Sub path", description="", example=""),
    current_user: int = Depends(get_current_user),
) -> DirectoryModel:
    """
    **List the private files** which are usable for some file-related operations.
    A sub_path starting with "/" is considered relative to user folder.

    *e.g. import.*
    """
    with UserFolderService() as sce:
        with RightsThrower():
            file_list = await sce.list(sub_path, current_user)
    return file_list


@app.post(
    "/my_files/",
    operation_id="post_user_file",
    tags=["Files"],
    responses={
        200: {
            "content": {
                "application/json": {
                    "example": "/ftp_plankton/Ecotaxa_Data_to_import/uploadedFile.zip"
                }
            }
        }
    },
    response_model=str,
)
async def put_user_file(
    file: UploadFile = File(..., title="File", description=""),
    path: Optional[str] = Form(
        title="Path", description="The client-side full path of the file.", default=None
    ),
    tag: Optional[str] = Form(
        title="Tag",
        description="If a tag is provided, then all files with the same tag are grouped (in a sub-directory). Otherwise, a temp directory with only this file will be created.",
        default=None,
    ),
    current_user: int = Depends(get_current_user),
) -> str:
    """
    **Upload a file for the current user.**

    The returned text will contain a server-side path which is usable for some file-related operations.

    *e.g. import.*
    """
    with UserFolderService() as sce:
        with ValidityThrower(), RightsThrower():
            assert ".." not in str(path) + str(tag), "Forbidden"
            file_name = await sce.store(current_user, file, path, tag)
        return file_name


@app.get(
    "/common_files/",
    operation_id="list_common_files",
    tags=["Files"],
    response_model=DirectoryModel,
)
async def list_common_files(
    path: str = Query(
        ..., title="path", description="", example="/ftp_plankton/Ecotaxa_Exported_data"
    ),
    current_user: int = Depends(get_current_user),
) -> DirectoryModel:
    """
    **List the common files** which are usable for some file-related operations.

    *e.g. import.*
    """
    with CommonFolderService() as sce:
        with RightsThrower():
            file_list = await sce.list(path, current_user)
    return file_list


# ######################## END OF FILES

system_status_resp = """Config dump:
  secret_key: *************
  db_user: postgres
  db_password: *************
  db_host: localhost
  db_port: 5432
  db_database: ecotaxa
  ro_db_user: readerole
  ro_db_password: *************
  ro_db_host: localhost
  ro_db_port: 5432
  ro_db_database: ecotaxa
  db_toolsdir: /usr/bin
  sqlalchemy_database_uri: postgresql+psycopg2://+DB_USER+:+DB_PASSWORD+@+DB_HOST+/+DB_DATABASE+?application_name=ecotaxasqla
  sqlalchemy_echo: False
  sqlalchemy_pool_size: 50
  security_password_hash: *************
  security_password_salt: *************
  security_changeable: True
  security_post_change_view: /
  security_send_password_change_email: *************
  appmanager_email: marc.picheral@obs-vlfr.fr
  appmanager_name: Marc Picheral
  username: 'admin'
  password: *************
  thumbsizelimit: 400
  serverloadarea: '/plankton_rw'
  pythonexecutable: /home/ecotaxa/venv_ecotaxa/bin/python3
  serverurl: https://ecotaxa.obs-vlfr.fr
  part_default_visible_delay: 2
  part_default_general_export_delay: 24
  part_default_plankton_export_delay: 36
  google_analytics_id: UA-100751107-1
  recaptchaid: 6LcNbXgUAAAAAN683bG-gWlXDhZFyMBePp-SM6t8
  recaptchasecret: *************
  scn_enabled: True
  scn_binary: /home/ecotaxa/ecotaxa/SCN_networks/ecotaxa
  ftpexportarea: '/plankton_rw/ftp_plankton/Ecotaxa_Exported_data'
  taxoserver_url: http://ecotaxoserver.obs-vlfr.fr
  taxoserver_instance_id: 1
  taxoserver_shared_secret: *************
Paths:
  /plankton_rw (from serverloadarea): OK
  /plankton_rw/ftp_plankton/Ecotaxa_Exported_data (from ftpexportarea): OK"""


@app.get(
    "/status",
    operation_id="system_status",
    tags=["WIP"],
    responses={200: {"content": {"application/json": {"example": system_status_resp}}}},
)
def system_status(
    current_user: Optional[int] = Depends(get_optional_current_user),
) -> Response:
    """
    **Report the status**, mainly used for verifying that the server is up.
    Depending on provided credentials, you get more or less information.
    """
    with StatusService() as sce:
        return Response(sce.run(current_user), media_type="text/plain")


# ######################## END OF WIP


@app.get("/error", operation_id="system_error", tags=["misc"])
def system_error(_current_user: int = Depends(get_current_user)) -> None:
    """
    **Return a 500 internal error**, on purpose so the stack trace is visible and client
    can see what it gives.
    """
    with RightsThrower():
        assert False


@app.get(
    "/noop",
    operation_id="do_nothing",
    tags=["misc"],
    response_model=Union[ObjectHeaderModel, HistoricalClassificationModel],  # type: ignore
)
def do_nothing(_current_user: int = Depends(get_current_user)):
    """
    **This entry point will just do nothing.**

    It's also used for exporting models we need on client side.
    """


@app.get(
    "/constants", operation_id="used_constants", tags=["misc"], response_model=Constants
)
def used_constants() -> Constants:
    """
    **Return useful strings for user dialog.**

    Now also used for values extracted from Config.
    """
    with ConstantsService() as sce:
        return sce.get()


@app.get(
    "/ml_models",
    operation_id="query_ml_models",
    tags=["misc"],
    response_model=List[MLModel],
)
async def query_ml_models() -> List[MLModel]:
    """
    **Return the list of machine learning models, which can be used for extracting image features.**
    """
    with PredictionDataService() as sce:
        models = sce.get_models()
    return [MLModel(name=a_model) for a_model in models]


# ######################## END OF MISC


@app.get(
    "/vault/{dir_id}/{img_in_dir}",
    operation_id="get_image",
    tags=["image"],
    include_in_schema=False,
)
def get_image(
    dir_id: str = Path(
        ...,
        description="Internal, image directory ID, 0-padded if < 1000.",
        example="0123",
    ),
    img_in_dir: str = Path(
        ..., description="Internal, image path in directory.", example="0075.jpg"
    ),
) -> StreamingResponse:
    """
    Stream a vault image by its ref.
    """
    with ImageService() as sce:
        file_like, length, media_type = sce.get_stream(dir_id, img_in_dir)
        headers = {"content-length": str(length)}
        return StreamingResponse(file_like, headers=headers, media_type=media_type)


# ######################## END OF MISC

# @app.get("/loadtest", tags=['WIP'], include_in_schema=False)
# def load_test() -> Response:
#     """
#         Simulate load with various response time. The Service() gets a session from the DB pool.
#         See if we just wait or fail to serve:
#         httperf --server=localhost --port=8000 --uri=/loadtest --num-conns=1000 --num-calls=10
#     """
#     with StatusService() as sce:
#     import time
#     time.sleep(random()/10)
#     return Response(sce.run(), media_type="text/plain")

app.add_exception_handler(
    status.HTTP_500_INTERNAL_SERVER_ERROR, internal_server_error_handler
)

dump_openapi(app, __file__)


@app.on_event("startup")
def startup_event() -> None:
    # Don't run predictions, they are left to a specialized runner
    JobScheduler.FILTER = [PredictForProject.JOB_TYPE]
    JobScheduler.launch_at_interval(2)


@app.on_event("shutdown")
def shutdown_event() -> None:
    JobScheduler.shutdown()


def _split_num_list(ids: str) -> List[int]:
    # Find first non-num char, decide it's a separator
    for c in ids:
        if c not in "0123456789":
            sep = c
            break
    else:
        sep = ","
    num_ids = [int(x) for x in ids.split(sep) if x.isdigit()]
    return num_ids<|MERGE_RESOLUTION|>--- conflicted
+++ resolved
@@ -53,10 +53,6 @@
 from API_models.imports import ImportReq, SimpleImportRsp, SimpleImportReq, ImportRsp
 from API_models.login import LoginReq
 from API_models.merge import MergeRsp
-<<<<<<< HEAD
-from API_models.objects import ObjectSetQueryRsp, ObjectSetRevertToHistoryRsp, ClassifyReq, ObjectModel, \
-    ObjectHeaderModel, HistoricalClassificationModel, ObjectSetSummaryRsp, ClassifyAutoReq, ClassifyAutoReqMult
-=======
 from API_models.objects import (
     ObjectSetQueryRsp,
     ObjectSetRevertToHistoryRsp,
@@ -65,9 +61,9 @@
     HistoricalClassificationModel,
     ObjectSetSummaryRsp,
     ClassifyAutoReq,
+    ClassifyAutoReqMult,
     ObjectHeaderModel,
 )
->>>>>>> 3350e9c2
 from API_models.prediction import PredictionRsp, PredictionReq, MLModel
 from API_models.subset import SubsetReq, SubsetRsp
 from API_models.taxonomy import (
@@ -2048,44 +2044,15 @@
         return ret
 
 
-<<<<<<< HEAD
-@app.post("/object_set/classify_auto_multiple", operation_id="classify_auto_mult_object_set", tags=['objects'],
-          responses={
-              200: {
-                  "content": {
-                      "application/json": {
-                          "example": 3
-                      }
-                  }
-              }
-          },
-          response_model=int)
-def classify_auto_mult_object_set(req: ClassifyAutoReqMult = Body(...),
-                             current_user: int = Depends(get_current_user)) -> int:
-    """
-        **Set automatic classification** of a set of objects.
-
-        **Returns the number of updated entities.**
-    """
-    assert len(req.target_ids) == len(req.classifications) == len(req.scores), \
-        "Need the same number of objects, classifications and scores"
-    assert all(isinstance(score, float) and 0 <= score <= 1 for scores in req.scores for score in scores), \
-        "Scores should be floats between 0 and 1"
-    with ObjectManager() as sce:
-        with RightsThrower():
-            ret, prj_id, changes = sce.classify_auto_mult_set(current_user, req.target_ids, req.classifications, req.scores,
-                                                         req.keep_log)
-        with DBSyncService(ProjectTaxoStat, ProjectTaxoStat.projid, prj_id) as ssce: ssce.wait()
-=======
 @app.post(
-    "/object_set/classify_auto",
-    operation_id="classify_auto_object_set",
+    "/object_set/classify_auto_multiple",
+    operation_id="classify_auto_mult_object_set",
     tags=["objects"],
     responses={200: {"content": {"application/json": {"example": 3}}}},
     response_model=int,
 )
-def classify_auto_object_set(
-    req: ClassifyAutoReq = Body(...), current_user: int = Depends(get_current_user)
+def classify_auto_mult_object_set(
+    req: ClassifyAutoReqMult = Body(...), current_user: int = Depends(get_current_user)
 ) -> int:
     """
     **Set automatic classification** of a set of objects.
@@ -2096,11 +2063,11 @@
         len(req.target_ids) == len(req.classifications) == len(req.scores)
     ), "Need the same number of objects, classifications and scores"
     assert all(
-        isinstance(score, float) and 0 <= score <= 1 for score in req.scores
+        isinstance(score, float) and 0 <= score <= 1 for scores in req.scores for score in scores
     ), "Scores should be floats between 0 and 1"
     with ObjectManager() as sce:
         with RightsThrower():
-            ret, prj_id, changes = sce.classify_auto_set(
+            ret, prj_id, changes = sce.classify_auto_mult_set(
                 current_user,
                 req.target_ids,
                 req.classifications,
@@ -2109,7 +2076,6 @@
             )
         with DBSyncService(ProjectTaxoStat, ProjectTaxoStat.projid, prj_id) as ssce:
             ssce.wait()
->>>>>>> 3350e9c2
         return ret
 
 
