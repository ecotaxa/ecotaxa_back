# -*- coding: utf-8 -*-
# This file is part of Ecotaxa, see license.md in the application root directory for license informations.
# Copyright (C) 2015-2020  Picheral, Colin, Irisson (UPMC-CNRS)
#
# After SQL alchemy models are defined individually, setup the relations b/w them
#

if True:
    # Trick to prevent accidental re-export of the DB Models involved
    from .Acquisition import Acquisition
    from .CNNFeature import ObjectCNNFeature
    from .Collection import Collection, CollectionProject, CollectionUserRole, CollectionOrgaRole
    from .Image import Image
    from .Job import Job
    from .Object import ObjectHeader, ObjectFields, ObjectsClassifHisto
    from .Prediction import Prediction
    from .Process import Process
    from .Project import Project
    from .ProjectVariables import ProjectVariables
    from .ProjectPrivilege import ProjectPrivilege
    from .Sample import Sample
    from .Task import Task
    from .Taxonomy import Taxonomy
    from .User import User, Role
    from .UserPreferences import UserPreferences
    from .Instrument import Instrument
    # noinspection PyUnresolvedReferences
    from .TaxoRecast import TaxoRecast
    # noinspection PyUnresolvedReferences
    from .WoRMs import WoRMS
    from .helpers.ORM import relationship

    # User
    User.roles = relationship(Role, secondary="users_roles")
    Role.users = relationship(User, secondary="users_roles", viewonly=True)

    # User preferences
    User.preferences_for_projects = relationship(UserPreferences, lazy='dynamic')

    # Collection
    Collection.projects = relationship(Project, secondary=CollectionProject.__tablename__)
    Collection.contact_user = relationship(User, foreign_keys=[Collection.contact_user_id],  # type:ignore # case2
                                           uselist=False)
    Collection.provider_user = relationship(User, foreign_keys=[Collection.provider_user_id],  # type:ignore # case2
                                            uselist=False)
    Collection.users_by_role = relationship(CollectionUserRole, viewonly=True)
    Collection.organisations_by_role = relationship(CollectionOrgaRole)

    CollectionUserRole.collection = relationship(Collection, uselist=False)
    CollectionUserRole.user = relationship(User, uselist=False)  # type:ignore # case2
<<<<<<< HEAD
    
=======

    # Ancilliary to project
    ProjectVariables.project = relationship(Project, viewonly=True)  # type:ignore # case2
    Project.variables = relationship(ProjectVariables, uselist=False)

>>>>>>> 17fca322
    # Project
    Project.all_samples = relationship(Sample, viewonly=True)
    Sample.project = relationship(Project)  # type:ignore # case2

    # Sample
    Sample.all_acquisitions = relationship(Acquisition, viewonly=True)
    Acquisition.sample = relationship(Sample)

    # Acquisition to its only Process
    Acquisition.process = relationship(Process, uselist=False)
    Process.acquisition = relationship(Acquisition, uselist=False, viewonly=True)

    # Privileges
    # Project.owner = relationship(User, primaryjoin="User.id==Project.owner_id",
    #                              foreign_keys="User.id", uselist=False)

    ProjectPrivilege.project = relationship(Project, cascade="all, delete-orphan", single_parent=True)
    Project.privs_for_members = relationship(ProjectPrivilege, viewonly=True)

    ProjectPrivilege.user = relationship(User, cascade="all, delete-orphan", single_parent=True)  # type:ignore # case2
    User.privs_on_projects = relationship(ProjectPrivilege, viewonly=True)

    Project.members = relationship(User, secondary=ProjectPrivilege.__tablename__, viewonly=True)

    Project.instrument = relationship(Instrument, viewonly=True)
    # Object
    ObjectHeader.fields = relationship(ObjectFields, uselist=False, viewonly=True)  # type:ignore # case2
    ObjectFields.object = relationship(ObjectHeader, uselist=False)

    ObjectHeader.classif = relationship(Taxonomy, primaryjoin="Taxonomy.id==ObjectHeader.classif_id",
                                        foreign_keys="Taxonomy.id", uselist=False)
    ObjectHeader.classifier = relationship(User, primaryjoin="User.id==ObjectHeader.classif_who",
                                           foreign_keys="User.id",
                                           uselist=False)
    User.classified_objects = relationship(ObjectHeader)

    ObjectHeader.classif_auto = relationship(Taxonomy, primaryjoin="Taxonomy.id==foreign(ObjectHeader.classif_auto_id)",
                                             uselist=False)

    ObjectCNNFeature.object = relationship(ObjectHeader, foreign_keys="ObjectHeader.objid",
                                           primaryjoin="ObjectCNNFeature.objcnnid==ObjectHeader.objid", uselist=False)
    ObjectHeader.cnn_features = relationship(ObjectCNNFeature, uselist=False)

    ObjectHeader.all_images = relationship(Image)

    ObjectHeader.acquisition = relationship(Acquisition)
    Acquisition.all_objects = relationship(ObjectHeader, viewonly=True)

    ObjectHeader.history = relationship(ObjectsClassifHisto, viewonly=True)
    ObjectsClassifHisto.object = relationship(ObjectHeader)
    
    ObjectHeader.prediction = relationship(Prediction)
    
    # Task
    Task.owner = relationship(User)

    # Jobs
    Job.owner = relationship(User)<|MERGE_RESOLUTION|>--- conflicted
+++ resolved
@@ -48,15 +48,11 @@
 
     CollectionUserRole.collection = relationship(Collection, uselist=False)
     CollectionUserRole.user = relationship(User, uselist=False)  # type:ignore # case2
-<<<<<<< HEAD
     
-=======
-
     # Ancilliary to project
     ProjectVariables.project = relationship(Project, viewonly=True)  # type:ignore # case2
     Project.variables = relationship(ProjectVariables, uselist=False)
 
->>>>>>> 17fca322
     # Project
     Project.all_samples = relationship(Sample, viewonly=True)
     Sample.project = relationship(Project)  # type:ignore # case2
