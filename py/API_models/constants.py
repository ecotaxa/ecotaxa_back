--- conflicted
+++ resolved
@@ -78,14 +78,11 @@
         description="Profile modification token lifespan.",
         default=PROFILE_TOKEN_AGE,
     )
-<<<<<<< HEAD
-=======
     recaptchaid: bool = Field(
         title="Google ReCaptcha",
         description="use Google ReCaptcha",
         default=False,
     )
->>>>>>> 43fa90d3
     add_ticket: str = Field(
         title="ticket separator",
         description="string separator, permits to add ticket number when asking more information before user validation",
