"""
Build the DB from scratch in EcoTaxa V2_2, using an SQL Dump, so the 2_2 source tree is not needed.
"""
import shutil
import sys
import time
from os import environ
from os.path import join, dirname, realpath
from pathlib import Path

from lib.processes import SyncSubProcess

psql_bin = "psql"
# If we already have a server don't create one, e.g. in GitHub action
PG_HOST = environ.get("POSTGRES_HOST")
PG_PORT = environ.get("POSTGRES_PORT")
if PG_HOST and PG_PORT:
    PG_PORT = int(PG_PORT)
else:
    pg_lib = "/usr/lib/postgresql/12/bin/"
    pgctl_bin = join(pg_lib, "pg_ctl")
    initdb_bin = join(pg_lib, "initdb")
    mustExist = [pgctl_bin, initdb_bin]
    for aFile in mustExist:
        if not Path(aFile).exists():
            print("File/directory %s not found where expected" % aFile)
            sys.exit(-1)
    PG_PORT = 5440

# noinspection SqlResolve,SqlNoDataSourceInspection
CREATE_DB_SQL = """
create DATABASE ecotaxa
WITH ENCODING='LATIN1'
OWNER=postgres
TEMPLATE=template0 LC_CTYPE='C' LC_COLLATE='C' CONNECTION LIMIT=-1;
"""

import socket


def is_port_opened(host: str, port: int):
    sock = socket.socket(socket.AF_INET, socket.SOCK_STREAM)
    result = sock.connect_ex((host, port))
    sock.close()
    return result == 0


class EcoTaxaExistingDB(object):
    """
        For running tests onto an existing instance.
    """
    def write_config(self, conf_file: Path, host: str, port: int):
        with open(str(conf_file), "w") as f:
            f.write(EcoTaxaDBFrom0.CONF % (host, port))


class EcoTaxaDBFrom0(object):

    def __init__(self, dbdir: Path, conffile: Path):
        self.db_dir = dbdir.resolve()
        self.data_dir = self.db_dir / "Data"
        self.pwd_file = self.db_dir / "pg_pwd.txt"
        self.schema_creation_file = self.db_dir / "schem_prod.sql"
        self.conf_file = conffile

    def get_env(self):
        # Return the environment for postgres subprocesses
        ret = {"PGDATA": self.data_dir,
               "PGDATABASE": "ecotaxa",
               "PGLOG": self.db_dir / "log.txt"
               }
        return ret

    def init(self):
        # Create data files
        pg_opts = ['-U', 'postgres', '-A', 'trust', '-E', 'Latin1', '--locale=C', '--pwfile=%s' % self.pwd_file]
        cmd = [initdb_bin] + pg_opts
        SyncSubProcess(cmd, env=self.get_env())

    def launch(self, host):
        # Produce connection sockets in a user-writable directory (linux)
        pg_opts = ['-o', '-c unix_socket_directories="' + str(self.db_dir / "run") + '"']
        pg_opts += ['-o', '"-p %d"' % PG_PORT]
        cmd = [pgctl_bin, "start", "-W"] + pg_opts
        # Cook an environment for the subprocess
        # we do NOT use os.environ in order not to pollute current process
        # Note: the process dies right away as pgctl launches a daemon
        SyncSubProcess(cmd, env=self.get_env(), out_file="postgres_start.log")
        # Wait until the server port is opened
        waited = 0
        while not is_port_opened(host, PG_PORT):
<<<<<<< HEAD
            time.sleep(0.5)

    def shutdown(self, host:str):
        # Stop command
        cmd = [pgctl_bin, "stop", "-D", self.data_dir]
        # Cook an environment for the subprocess
        SyncSubProcess(cmd, env=self.get_env(), out_file="postgres_stop.log")
        # Wait until the server port is closed
        while is_port_opened(host, PG_PORT):
            time.sleep(0.5)
=======
            time.sleep(1)
            waited += 1
            if waited > 30:
                raise Exception("Waited too long for postgres up")
>>>>>>> 698613ea

    def ddl(self, host, password):
        # -h localhost force use of TCP/IP socket, otherwise psql tries local pipes in /var/run
        env = {'PGPASSWORD': password}
        pg_opts = ['-U', 'postgres', '-h', host, '-p', "%d" % PG_PORT]
        cre_opts = ['-c', CREATE_DB_SQL]
        cmd = [psql_bin] + pg_opts + cre_opts
        SyncSubProcess(cmd, env=env, out_file="db_create.log")
        #
        schem_opts = ['-d', 'ecotaxa', '-f', self.schema_creation_file]
        cmd = [psql_bin] + pg_opts + schem_opts
        SyncSubProcess(cmd, env=env, out_file="db_build.log")

    def create(self):
        if not (PG_HOST and PG_PORT):
            host = 'localhost'
            self.init()
            self.launch(host)
            # TODO: Password (in call to self.ddl) is ignored in this context
        else:
            host = PG_HOST
        self.ddl(host, 'postgres12')
        self.write_config(host)

    CONF = """
DB_USER="postgres"
DB_PASSWORD="postgres12"
DB_HOST="%s"
DB_PORT="%d"
DB_DATABASE="ecotaxa"
THUMBSIZELIMIT=99
    """

    def write_config(self, host):
        with open(str(self.conf_file), "w") as f:
            f.write(self.CONF % (host, PG_PORT))

    def cleanup(self):
        # Remove data files
        if not (PG_HOST and PG_PORT):
            self.shutdown('localhost')
            shutil.rmtree(self.data_dir, ignore_errors=True)
        else:
            # Server should do the cleanup, e.g. exit docker
            pass


if __name__ == '__main__':
    HERE = Path(dirname(realpath(__file__)))
    PG_DIR = HERE / ".." / "pg_files"
    db = EcoTaxaDBFrom0(PG_DIR, Path("fakeconf"))
    try:
        db.cleanup()
    except FileNotFoundError:
        pass
    db.create()<|MERGE_RESOLUTION|>--- conflicted
+++ resolved
@@ -9,6 +9,7 @@
 from pathlib import Path
 
 from lib.processes import SyncSubProcess
+import socket
 
 psql_bin = "psql"
 # If we already have a server don't create one, e.g. in GitHub action
@@ -35,8 +36,6 @@
 TEMPLATE=template0 LC_CTYPE='C' LC_COLLATE='C' CONNECTION LIMIT=-1;
 """
 
-import socket
-
 
 def is_port_opened(host: str, port: int):
     sock = socket.socket(socket.AF_INET, socket.SOCK_STREAM)
@@ -49,7 +48,9 @@
     """
         For running tests onto an existing instance.
     """
-    def write_config(self, conf_file: Path, host: str, port: int):
+
+    @staticmethod
+    def write_config(conf_file: Path, host: str, port: int):
         with open(str(conf_file), "w") as f:
             f.write(EcoTaxaDBFrom0.CONF % (host, port))
 
@@ -87,25 +88,23 @@
         # Note: the process dies right away as pgctl launches a daemon
         SyncSubProcess(cmd, env=self.get_env(), out_file="postgres_start.log")
         # Wait until the server port is opened
-        waited = 0
+        start_time = time.time()
         while not is_port_opened(host, PG_PORT):
-<<<<<<< HEAD
             time.sleep(0.5)
+            if (time.time() - start_time) > 30:
+                raise Exception("Waited too long for PG up")
 
-    def shutdown(self, host:str):
+    def shutdown(self, host: str):
         # Stop command
         cmd = [pgctl_bin, "stop", "-D", self.data_dir]
         # Cook an environment for the subprocess
         SyncSubProcess(cmd, env=self.get_env(), out_file="postgres_stop.log")
         # Wait until the server port is closed
+        start_time = time.time()
         while is_port_opened(host, PG_PORT):
             time.sleep(0.5)
-=======
-            time.sleep(1)
-            waited += 1
-            if waited > 30:
-                raise Exception("Waited too long for postgres up")
->>>>>>> 698613ea
+            if (time.time() - start_time) > 30:
+                raise Exception("Waited too long for PG down")
 
     def ddl(self, host, password):
         # -h localhost force use of TCP/IP socket, otherwise psql tries local pipes in /var/run
