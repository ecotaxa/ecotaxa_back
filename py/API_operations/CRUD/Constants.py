# -*- coding: utf-8 -*-
# This file is part of Ecotaxa, see license.md in the application root directory for license informations.
# Copyright (C) 2015-2021  Picheral, Colin, Irisson (UPMC-CNRS)
#

from API_models.constants import Constants
from DB.helpers.Postgres import text
from ..helpers.Service import Service


class ConstantsService(Service):
    """
    App uptime constants.
    """

    def get(self) -> Constants:
        ret = Constants()
        app_manager = self.config.get_app_manager()
        if all(app_manager):
            ret.app_manager = list(app_manager)  # type:ignore # mypy doesn't know all()
        ret.countries = [
            a_country
            for (a_country,) in self.session.query(text("countryname from countrylist"))
        ]
        ret.account_validation = self.config.get_account_validation() == "on"
        ret.email_verification = self.config.get_user_email_verification() == "on"
<<<<<<< HEAD
=======
        ret.recaptchaid = self.config.get_recaptchaid() != None
>>>>>>> 43fa90d3
        ret.add_ticket = self.config.get_add_ticket()
        return ret<|MERGE_RESOLUTION|>--- conflicted
+++ resolved
@@ -24,9 +24,6 @@
         ]
         ret.account_validation = self.config.get_account_validation() == "on"
         ret.email_verification = self.config.get_user_email_verification() == "on"
-<<<<<<< HEAD
-=======
         ret.recaptchaid = self.config.get_recaptchaid() != None
->>>>>>> 43fa90d3
         ret.add_ticket = self.config.get_add_ticket()
         return ret