--- conflicted
+++ resolved
@@ -1016,13 +1016,8 @@
             filter_subset=filter_subset,
             summary=summary,
         )
-<<<<<<< HEAD
     # The DB query takes a few ms (for non-admins), and enrich not much more,
     # so we can afford to narrow the search on the result in python and not SQL
-=======
-    # The DB query takes a few ms, and enrich not much more, so we can afford to narrow the search on the result
-
->>>>>>> 9ec95777
     ret = sort_and_prune(
         ret, order_field, project_model_columns, window_start, window_size
     )
