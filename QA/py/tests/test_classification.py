--- conflicted
+++ resolved
@@ -99,14 +99,7 @@
     url = OBJECT_SET_CLASSIFY_AUTO_URL2
     classifications = [classif_id for _obj in obj_ids]
     if not scores:
-<<<<<<< HEAD
         scores = [[0.52, 0.2, 0.08] for _obj in obj_ids]
-    rsp = fastapi.post(url, headers=ADMIN_AUTH, json={"target_ids": obj_ids,
-                                                      "classifications": classifications,
-                                                      "scores": scores,
-                                                      "keep_log": True})
-=======
-        scores = [0.52 for _obj in obj_ids]
     rsp = fastapi.post(
         url,
         headers=ADMIN_AUTH,
@@ -117,19 +110,13 @@
             "keep_log": True,
         },
     )
->>>>>>> a1598f92
     assert rsp.status_code == status.HTTP_200_OK
 
 
 def classify_auto_incorrect(fastapi, obj_ids):
-<<<<<<< HEAD
     url = OBJECT_SET_CLASSIFY_AUTO_URL2
     n = 3
     classifications = [[-1] * n for _obj in obj_ids]
-=======
-    url = OBJECT_SET_CLASSIFY_AUTO_URL
-    classifications = [-1 for _obj in obj_ids]
->>>>>>> a1598f92
 
     # List of scores of a different length, should raise an error
     scores = [[0.1] * n for _obj in obj_ids[:-1]]
@@ -145,11 +132,7 @@
             },
         )
     # List of scores outside [0, 1], should raise an error
-<<<<<<< HEAD
     scores = [[2.] * n for _obj in obj_ids]
-=======
-    scores = [2.0 for _obj in obj_ids]
->>>>>>> a1598f92
     with pytest.raises(AssertionError):
         rsp = fastapi.post(
             url,
@@ -162,14 +145,7 @@
             },
         )
     # List of scores with wrong type, should fail
-<<<<<<< HEAD
     scores = [[None] * n for _obj in obj_ids]
-    rsp = fastapi.post(url, headers=ADMIN_AUTH, json={"target_ids": obj_ids,
-                                                      "classifications": classifications,
-                                                      "scores": scores,
-                                                      "keep_log": True})
-=======
-    scores = [None for _obj in obj_ids]
     rsp = fastapi.post(
         url,
         headers=ADMIN_AUTH,
@@ -180,7 +156,6 @@
             "keep_log": True,
         },
     )
->>>>>>> a1598f92
     assert rsp.status_code == status.HTTP_422_UNPROCESSABLE_ENTITY
 
 
@@ -319,43 +294,24 @@
     # Super ML result, 4 first objects are crustacea
     classify_auto_mult_all(fastapi, obj_ids[:4], [crustacea, copepod_id, entomobryomorpha_id])
 
-<<<<<<< HEAD
-    assert get_stats(fastapi, prj_id) == {'nb_dubious': 0,
-                                          'nb_predicted': 4,
-                                          'nb_unclassified': 4,
-                                          'nb_validated': 0,
-                                          'projid': prj_id,
-                                          'used_taxa': [-1, crustacea]}
-
+    assert get_stats(fastapi, prj_id) == {
+        "nb_dubious": 0,
+        "nb_predicted": 4,
+        "nb_unclassified": 4,
+        "nb_validated": 0,
+        "projid": prj_id,
+        "used_taxa": [-1, crustacea],
+    }
+    
     assert get_predictions_stats(obj_ids) == {'n_predicted_objects': 4,
                                               'n_predictions': 12,
                                               'n_discarded': 0}
-=======
-    assert get_stats(fastapi, prj_id) == {
-        "nb_dubious": 0,
-        "nb_predicted": 4,
-        "nb_unclassified": 4,
-        "nb_validated": 0,
-        "projid": prj_id,
-        "used_taxa": [-1, crustacea],
-    }
->>>>>>> a1598f92
 
     # New ML results with a different score for the second object
     classify_auto_mult_all(fastapi, [obj_ids[1]], [crustacea, copepod_id, entomobryomorpha_id], [[0.8, 0.1, 0.05]])
     url = OBJECT_QUERY_URL.format(object_id=obj_ids[1])
     rsp = fastapi.get(url, headers=ADMIN_AUTH)
     assert rsp.status_code == status.HTTP_200_OK
-<<<<<<< HEAD
-
-    assert get_stats(fastapi, prj_id) == {'nb_dubious': 0,
-                                          'nb_predicted': 4,
-                                          'nb_unclassified': 4,
-                                          'nb_validated': 0,
-                                          'projid': prj_id,
-                                          'used_taxa': [-1, crustacea]}
-=======
-    assert rsp.json()["classif_auto_score"] == 0.8
 
     assert get_stats(fastapi, prj_id) == {
         "nb_dubious": 0,
@@ -365,7 +321,6 @@
         "projid": prj_id,
         "used_taxa": [-1, crustacea],
     }
->>>>>>> a1598f92
 
     assert get_predictions_stats(obj_ids) == {'n_predicted_objects': 4,
                                               'n_predictions': 12,
@@ -396,10 +351,6 @@
     assert classif[0]["classif_date"] is not None  # e.g. 2021-09-12T09:28:03.278626
     classif[0]["classif_date"] = "now"
     assert classif == [
-<<<<<<< HEAD
-        {'objid': obj_ids[0], 'classif_id': crustacea, 'classif_date': 'now', 'classif_who': None,
-         'classif_type': 'A', 'classif_qual': 'P', 'pred_id': 1, 'user_name': None, 'taxon_name': 'Crustacea'}]
-=======
         {
             "objid": obj_ids[0],
             "classif_id": crustacea,
@@ -407,12 +358,11 @@
             "classif_who": None,
             "classif_type": "A",
             "classif_qual": "P",
-            "classif_score": 0.52,
+            "pred_id": 1,
             "user_name": None,
             "taxon_name": "Crustacea",
         }
     ]
->>>>>>> a1598f92
 
     # Revert on validated objects
     url = OBJECT_SET_REVERT_URL.format(project_id=prj_id, dry_run=False, tgt_usr="")
@@ -420,14 +370,6 @@
     assert rsp.status_code == status.HTTP_200_OK
     stats = rsp.json()
 
-<<<<<<< HEAD
-    assert get_stats(fastapi, prj_id) == {'nb_dubious': 0,
-                                          'nb_predicted': 4,
-                                          'nb_unclassified': 4,
-                                          'nb_validated': 0,
-                                          'projid': prj_id,
-                                          'used_taxa': [-1, crustacea]}
-=======
     assert get_stats(fastapi, prj_id) == {
         "nb_dubious": 0,
         "nb_predicted": 4,
@@ -436,21 +378,12 @@
         "projid": prj_id,
         "used_taxa": [-1, crustacea],
     }
->>>>>>> a1598f92
 
     # Second revert, should not change since the last record in history is the same
     rsp = fastapi.post(url, headers=ADMIN_AUTH, json={})
     assert rsp.status_code == status.HTTP_200_OK
     stats = rsp.json()
 
-<<<<<<< HEAD
-    assert get_stats(fastapi, prj_id) == {'nb_dubious': 0,
-                                          'nb_predicted': 4,
-                                          'nb_unclassified': 4,
-                                          'nb_validated': 0,
-                                          'projid': prj_id,
-                                          'used_taxa': [-1, crustacea]}
-=======
     assert get_stats(fastapi, prj_id) == {
         "nb_dubious": 0,
         "nb_predicted": 4,
@@ -459,7 +392,6 @@
         "projid": prj_id,
         "used_taxa": [-1, crustacea],
     }
->>>>>>> a1598f92
 
     # Apply validation again after revert
     classify_all(fastapi, obj_ids, copepod_id)
@@ -486,28 +418,6 @@
     classif2 = classif_history(fastapi, obj_ids[0])
     assert classif2 is not None
     # Date is not predictable
-<<<<<<< HEAD
-    classif2[0]['classif_date'] = 'hopefully just now'
-    classif2[1]['classif_date'] = 'a bit before'
-    assert classif2 == [{'classif_date': 'hopefully just now',
-                         'classif_id': copepod_id,
-                         'classif_qual': 'V',
-                         'pred_id': 1,
-                         'classif_type': 'M',
-                         'classif_who': 1,
-                         'objid': obj_ids[0],
-                         'taxon_name': 'Copepoda',
-                         'user_name': 'Application Administrator'},
-                        {'classif_date': 'a bit before',
-                         'classif_id': crustacea,
-                         'classif_qual': 'P',
-                         'pred_id': 1,
-                         'classif_type': 'A',
-                         'classif_who': None,
-                         'objid': obj_ids[0],
-                         'taxon_name': 'Crustacea',
-                         'user_name': None}]
-=======
     classif2[0]["classif_date"] = "hopefully just now"
     classif2[1]["classif_date"] = "a bit before"
     assert classif2 == [
@@ -515,7 +425,7 @@
             "classif_date": "hopefully just now",
             "classif_id": copepod_id,
             "classif_qual": "V",
-            "classif_score": None,
+            "pred_id": 1,
             "classif_type": "M",
             "classif_who": 1,
             "objid": obj_ids[0],
@@ -526,7 +436,7 @@
             "classif_date": "a bit before",
             "classif_id": crustacea,
             "classif_qual": "P",
-            "classif_score": 0.52,
+            "pred_id": 1,
             "classif_type": "A",
             "classif_who": None,
             "objid": obj_ids[0],
@@ -534,7 +444,6 @@
             "user_name": None,
         },
     ]
->>>>>>> a1598f92
 
     # There should be 0 predicted
     obj_ids = _prj_query(fastapi, CREATOR_AUTH, prj_id, statusfilter="P")
@@ -546,16 +455,6 @@
     url = PROJECT_CLASSIF_STATS_URL.format(prj_ids="%s" % prj_id)
     rsp = fastapi.get(url, headers=ADMIN_AUTH)
     assert rsp.status_code == status.HTTP_200_OK
-<<<<<<< HEAD
-    assert rsp.json() == [{'nb_dubious': 0,
-                           'nb_predicted': 0,
-                           'nb_unclassified': 0,
-                           'nb_validated': 8,
-                           'projid': prj_id,
-                           'used_taxa':
-                               [
-                                   entomobryomorpha_id]}]  # <- copepod is gone, unclassified as well, replaced with entomobryomorpha
-=======
     assert rsp.json() == [
         {
             "nb_dubious": 0,
@@ -566,7 +465,6 @@
             "used_taxa": [entomobryomorpha_id],
         }
     ]  # <- copepod is gone, unclassified as well, replaced with entomobryomorpha
->>>>>>> a1598f92
 
     # Reset to predicted on validated objects
     url = OBJECT_SET_RESET_PREDICTED_URL.format(project_id=prj_id)
@@ -574,14 +472,6 @@
     assert rsp.status_code == status.HTTP_200_OK
     stats = rsp.json()
 
-<<<<<<< HEAD
-    assert get_stats(fastapi, prj_id) == {'nb_dubious': 0,
-                                          'nb_predicted': 8,
-                                          'nb_unclassified': 0,
-                                          'nb_validated': 0,
-                                          'projid': prj_id,
-                                          'used_taxa': [entomobryomorpha_id]}
-=======
     assert get_stats(fastapi, prj_id) == {
         "nb_dubious": 0,
         "nb_predicted": 8,
@@ -590,7 +480,6 @@
         "projid": prj_id,
         "used_taxa": [entomobryomorpha_id],
     }
->>>>>>> a1598f92
 
     # Revert after reset to predicted
     url = OBJECT_SET_REVERT_URL.format(project_id=prj_id, dry_run=False, tgt_usr="")
@@ -598,14 +487,6 @@
     assert rsp.status_code == status.HTTP_200_OK
     stats = rsp.json()
 
-<<<<<<< HEAD
-    assert get_stats(fastapi, prj_id) == {'nb_dubious': 0,
-                                          'nb_predicted': 0,
-                                          'nb_unclassified': 0,
-                                          'nb_validated': 8,
-                                          'projid': prj_id,
-                                          'used_taxa': [entomobryomorpha_id]}
-=======
     assert get_stats(fastapi, prj_id) == {
         "nb_dubious": 0,
         "nb_predicted": 0,
@@ -614,7 +495,6 @@
         "projid": prj_id,
         "used_taxa": [entomobryomorpha_id],
     }
->>>>>>> a1598f92
 
     # Delete some object via API, why not?
     rsp = fastapi.delete(OBJECT_SET_DELETE_URL, headers=ADMIN_AUTH, json=obj_ids[:4])
