# -*- coding: utf-8 -*-
# This file is part of Ecotaxa, see license.md in the application root directory for license informations.
# Copyright (C) 2015-2020  Picheral, Colin, Irisson (UPMC-CNRS)
#
# Based on https://fastapi.tiangolo.com/
#
import os
import time
from logging import INFO
from typing import Union, Tuple, List, Dict, Any, Optional

from fastapi import (
    FastAPI,
    Request,
    Header,
    Response,
    status,
    Depends,
    HTTPException,
    UploadFile,
    File,
    Query,
    Form,
    Body,
    Path,
)
from fastapi.logger import logger as fastapi_logger
from fastapi.responses import StreamingResponse, FileResponse
from fastapi.templating import Jinja2Templates
from fastapi_utils.timing import add_timing_middleware
from sqlalchemy.sql.expression import null

from API_models.constants import Constants
from API_models.crud import (
    AcquisitionModel,
    ProcessModel,
    ProjectModel,
    UserModelWithRights,
    MinUserModel,
    CollectionModel,
    CreateCollectionReq,
    SampleModel,
    JobModel,
    BulkUpdateReq,
    CreateProjectReq,
    ProjectTaxoStatsModel,
    ProjectUserStatsModel,
    ProjectSetColumnStatsModel,
    SampleTaxoStatsModel,
    ResetPasswordReq,
    UserActivateReq,
)
from API_models.exports import (
    ExportReq,
    ExportRsp,
    TaxonomyRecast,
    DarwinCoreExportReq,
    GeneralExportReq,
    SummaryExportReq,
    BackupExportReq,
)
from API_models.filesystem import DirectoryModel
from API_models.filters import ProjectFilters
from API_models.helpers.Introspect import plain_columns
from API_models.imports import ImportReq, SimpleImportRsp, SimpleImportReq, ImportRsp
from API_models.login import LoginReq
from API_models.merge import MergeRsp
from API_models.objects import (
    ObjectSetQueryRsp,
    ObjectSetRevertToHistoryRsp,
    ClassifyReq,
    ObjectModel,
    HistoricalClassificationModel,
    ObjectSetSummaryRsp,
    ClassifyAutoReq,
    ClassifyAutoReqMult,
    ObjectHeaderModel,
)
<<<<<<< HEAD
from API_models.prediction import PredictionRsp, PredictionReq, MLModel
from API_models.simsearch import SimilaritySearchReq, SimilaritySearchRsp
=======
from API_models.prediction import (
    PredictionRsp,
    PredictionReq,
    MLModel,
    PredictionInfoRsp,
)
>>>>>>> 3ecb08c3
from API_models.subset import SubsetReq, SubsetRsp
from API_models.taxonomy import (
    TaxaSearchRsp,
    TaxonModel,
    TaxonomyTreeStatus,
    TaxonUsageModel,
    TaxonCentral,
)
from API_operations.CRUD.Collections import CollectionsService
from API_operations.CRUD.Constants import ConstantsService
from API_operations.CRUD.Image import ImageService
from API_operations.CRUD.Instruments import InstrumentsService
from API_operations.CRUD.Jobs import JobCRUDService
from API_operations.CRUD.Object import ObjectService
from API_operations.CRUD.ObjectParents import (
    SamplesService,
    AcquisitionsService,
    ProcessesService,
)
from API_operations.CRUD.Projects import ProjectsService
from API_operations.CRUD.Users import UserService
from API_operations.Consistency import ProjectConsistencyChecker
from API_operations.DBSyncService import DBSyncService
from API_operations.JsonDumper import JsonDumper
from API_operations.Merge import MergeService
from API_operations.ObjectManager import ObjectManager
from API_operations.Prediction import PredictForProject, PredictionDataService
from API_operations.Stats import ProjectStatsFetcher
from API_operations.Status import StatusService
from API_operations.Subset import SubsetServiceOnProject
from API_operations.TaxoManager import TaxonomyChangeService, CentralTaxonomyService
from API_operations.TaxonomyService import TaxonomyService
from API_operations.UserFilesFolder import UserFilesFolderService
from API_operations.UserFolder import UserFolderService, CommonFolderService
from API_operations.admin.Database import DatabaseService
from API_operations.admin.ImageManager import ImageManagerService
from API_operations.admin.NightlyJob import NightlyJobService
from API_operations.exports.DarwinCore import DarwinCoreExport
from API_operations.exports.ForProject import (
    ProjectExport,
    GeneralProjectExport,
    SummaryProjectExport,
    BackupProjectExport,
)
from API_operations.imports.Import import FileImport
from API_operations.imports.SimpleImport import SimpleImport
from API_operations.SimilaritySearch import SimilaritySearchForProject
from BG_operations.JobScheduler import JobScheduler
from BO.Acquisition import AcquisitionBO
from BO.Classification import HistoricalClassification, ClassifIDT
from BO.Collection import CollectionBO
from BO.ColumnUpdate import ColUpdateList
from BO.Job import JobBO
from BO.Object import ObjectBO
from BO.ObjectSet import ObjectIDListT
from BO.Process import ProcessBO
from BO.Project import ProjectBO, ProjectUserStats
from BO.ProjectSet import ProjectSetColumnStats
from BO.Sample import SampleBO, SampleTaxoStats
from BO.Taxonomy import TaxonBO
from BO.User import UserIDT
from DB import Sample
from DB.Project import ProjectTaxoStat, Project
from DB.ProjectPrivilege import ProjectPrivilege
from DB.User import User
from helpers.Asyncio import async_bg_run, log_streamer
from helpers.DynamicLogs import get_logger, get_api_logger, MONITOR_LOG_PATH
from helpers.fastApiUtils import (
    internal_server_error_handler,
    dump_openapi,
    get_current_user,
    RightsThrower,
    get_optional_current_user,
    MyORJSONResponse,
    ValidityThrower,
    adjust_if_ranged,
    regular_mem_cleanup,
)
from helpers.login import LoginService
from helpers.pydantic import sort_and_prune

# from fastapi.middleware.gzip import GZipMiddleware

logger = get_logger(__name__)
# TODO: A nicer API doc, see https://github.com/tiangolo/fastapi/issues/1140

fastapi_logger.setLevel(INFO)

api_logger = get_api_logger()

app = FastAPI(
    title="EcoTaxa",
    version="0.0.39",
    # openapi URL as seen from navigator, this is included when /docs is required
    # which serves swagger-ui JS app. Stay in /api sub-path.
    openapi_url="/api/openapi.json",
    servers=[
        {"url": "/api", "description": "External access"},
        {"url": "/", "description": "Local access"},
    ],
    default_response_class=MyORJSONResponse
    # For later: Root path is in fact _removed_ from incoming requests, so not relevant here
)

# Instrument a bit
add_timing_middleware(app, record=logger.info, prefix="app", exclude="untimed")

# 'Client disconnect kills running job' problem workaround. _Must_ be the _last_ added middleware in chain.
# Update 08/03/2024: Bad diagnostic probably, workaround disabled.
# app.add_middleware(SuppressNoResponseReturnedMiddleware)

# Optimize large responses -> Let's leave this task to some proxy coded in C
# app.add_middleware(GZipMiddleware, minimum_size=1024)


# HTML stuff
# app.mount("/styles", StaticFiles(directory="pages/styles"), name="styles")
templates = Jinja2Templates(directory=os.path.dirname(__file__) + "/pages/templates")
# Below is useless if proxied by legacy app
CDNs = " ".join(["cdn.datatables.net"])
CRSF_header = {
    "Content-Security-Policy": "default-src 'self' 'unsafe-inline' 'unsafe-eval' "
    f"blob: data: {CDNs};frame-ancestors 'self';form-action 'self';"
}

# Establish second routes via /api to same app
app.mount("/api", app)


# noinspection PyUnusedLocal
@app.post(
    "/login",
    operation_id="login",
    tags=["authentification"],
    responses={
        200: {
            "content": {
                "application/json": {
                    "example": "eyJ1c2VyX2lkIjo5OTN9.YUmHHw.-X4tsLsYbwldKL6vDgO3o4-aAxE"
                }
            }
        }
    },
    response_model=str,
)
def login(params: LoginReq = Body(...)) -> str:
    """
    **Login barrier,**

    If successful, the login will returns a **JWT** which will have to be used
    in bearer authentication scheme for subsequent calls.
    """
    with LoginService() as sce:
        with RightsThrower():
            ret = sce.validate_login(params.username, params.password)
    return str(ret)


@app.get(
    "/users",
    operation_id="get_users",
    tags=["users"],
    response_model=List[UserModelWithRights],
)
def get_users(
    ids: str = Query(
        "",
        title="Ids",
        description="String containing the list of one or more id separated by non-num char. \n"
        " \n **If several ids are provided**, one full info is returned per user.",
        example="1",
    ),
    summary: Optional[bool] = Query(
        default=None,
        title="Summary",
        description="Return users except rights and last_used_projects if set to True. For users list display purpose.",
        example=True,
    ),
    current_user: int = Depends(get_current_user),
) -> List[UserModelWithRights]:
    """
    Returns the list of **all users** with their full information, or just some of them if their ids
    are provided.

    🔒 *For admins only.*
    """
    with UserService() as sce:
        usr_ids = _split_num_list(ids)
        return sce.list(current_user, usr_ids, summary=summary)


@app.get(
    "/users/me",
    operation_id="show_current_user",
    tags=["users"],
    response_model=UserModelWithRights,
)
def show_current_user(
    current_user: int = Depends(get_current_user),
) -> UserModelWithRights:
    """
    Returns **currently authenticated user's** (i.e. you) information, permissions and last used projects.
    """
    with UserService() as sce:
        return sce.get_full_by_id(current_user, current_user)


@app.put(
    "/users/{user_id}",
    operation_id="update_user",
    tags=["users"],
    responses={200: {"content": {"application/json": {"example": null}}}},
)
def update_user(
    user: UserModelWithRights,
    user_id: int = Path(
        ..., description="Internal, numeric id of the user.", example=760
    ),
    current_user: int = Depends(get_current_user),
) -> None:
    """
    **Update the user**, return **NULL upon success.**

    🔒 Depending on logged user, different authorizations apply:
    - An administrator or user administrator can change any field with respect of consistency.
    - A user can update own password and name.
    - An ordinary user cannot update anything for another user.
    """
    with UserService() as sce:
        with ValidityThrower(), RightsThrower():
            sce.update_user(current_user, user_id, user)

    with DBSyncService(User, User.id, user_id) as ssce:
        ssce.wait()


@app.post(
    "/users/create",
    operation_id="create_user",
    tags=["users"],
    responses={200: {"content": {"application/json": {"example": null}}}},
)
def create_user(
    user: UserModelWithRights = Body(...),
    no_bot: Optional[List[str]] = Query(
        default=None,
        title="NoBot token",
        description="not-a-robot proof",
        example="['127.0.0.1', 'ffqsdfsdf']",
    ),
    token: Optional[str] = Query(
        default=None,
        title="Token",
        description="token in the url to validate request",
    ),
    current_user: Optional[int] = Depends(get_optional_current_user),
) -> None:
    """
    **Create a new user**, return **NULL upon success.**

    🔒 Depending on logged user, different authorizations apply:
    - An administrator or user administrator can create a user.
    - An unlogged user can self-create an account. But must eventually provide a no-robot proof.
    - An ordinary logged user cannot create another account.

    If back-end configuration for self-creation check is Google reCAPTCHA,
    then no_bot is a pair [remote IP, reCAPTCHA response].
    """
    with UserService() as sce:
        with ValidityThrower(), RightsThrower():
            new_user_id: UserIDT = sce.create_user(current_user, user, no_bot, token)
    with DBSyncService(User, User.id, new_user_id) as ssce:
        ssce.wait()


@app.get(
    "/users/my_preferences/{project_id}",
    operation_id="get_current_user_prefs",
    tags=["users"],
    responses={
        200: {
            "content": {
                "application/json": {
                    "example": '{"dispfield": " dispfield_orig_id dispfield_classif_auto_score dispfield_classif_when", "ipp": "1000", "magenabled": "1", "popupenabled": "1", "sortby": "orig_id", "sortorder": "asc", "statusfilter": "P", "zoom": "90"}'
                }
            }
        }
    },
    response_model=str,
)
def get_current_user_prefs(
    project_id: int = Path(
        ..., description="Internal, numeric id of the project.", example=1
    ),
    key: str = Query(
        ..., title="Key", description="The preference key, as text.", example="filters"
    ),
    current_user: int = Depends(get_current_user),
) -> Any:
    """
    **Returns one preference**, for a project and the currently authenticated user.

    Available keys are **cwd**, **img_import** and **filters**.
    """
    with RightsThrower():
        with UserService() as sce:
            return sce.get_preferences_per_project(current_user, project_id, key)


@app.put(
    "/users/my_preferences/{project_id}",
    operation_id="set_current_user_prefs",
    tags=["users"],
    responses={200: {"content": {"application/json": {"example": null}}}},
)
def set_current_user_prefs(
    project_id: int = Path(
        ..., description="Internal, numeric id of the project.", example=1
    ),
    key: str = Query(
        ..., title="Key", description="The preference key, as text.", example="filters"
    ),
    value: str = Query(
        ...,
        title="Value",
        description="The value to set this preference to, as text.",
        example='{"dispfield": " dispfield_orig_id dispfield_classif_auto_score dispfield_classif_when dispfield_random_value", "ipp": "500", "magenabled": "1", "popupenabled": "1", "sortby": "orig_id", "sortorder": "asc", "statusfilter": "", "zoom": "90"}',
    ),
    current_user: int = Depends(get_current_user),
) -> None:
    """
    **Sets one preference**, for a project and for the currently authenticated user.

    Available keys are **cwd**, **img_import** and **filters**.

    The key disappears if set to empty string.

    **Returns NULL upon success.**
    """
    with UserService() as sce:
        return sce.set_preferences_per_project(current_user, project_id, key, value)


@app.get(
    "/users/search",
    operation_id="search_user",
    tags=["users"],
    response_model=List[MinUserModel],
)
def search_user(
    current_user: int = Depends(get_current_user),
    by_name: Optional[str] = Query(
        default=None,
        title="search by name",
        description="Search by name, use % for searching with 'any char'.",
        example="%userNa%",
    ),
) -> List[User]:
    """
    **Search users using various criteria**, search is case-insensitive and might contain % chars.
    """
    with UserService() as sce:
        ret = sce.search(current_user, by_name)
    return ret


@app.get(
    "/users/admins",
    operation_id="get_users_admins",
    tags=["users"],
    response_model=List[MinUserModel],
)
def get_users_admins() -> List[User]:
    """
    **List users administrators**, themselves being users.
    🔒 Public, no auth.
    """
    with UserService() as sce:
        ret = sce.get_users_admins()
    return ret


@app.get(
    "/users/user_admins",
    operation_id="get_admin_users",
    tags=["users"],
    response_model=List[MinUserModel],
)
def get_admin_users(current_user: int = Depends(get_current_user)) -> List[User]:
    """
    **List application administrators**, themselves being users.
    🔒 Any authenticated user can access the list.
    """
    with UserService() as sce:
        ret = sce.get_admin_users(current_user)
    return ret


@app.get(
    "/users/{user_id}",
    operation_id="get_user",
    tags=["users"],
    response_model=MinUserModel,
)
def get_user(
    user_id: int = Path(
        ..., description="Internal, the unique numeric id of this user.", example=1
    ),
    current_user: int = Depends(get_current_user),
) -> Optional[User]:
    """
    Returns **information about the user** corresponding to the given id.
    """
    with UserService() as sce:
        ret = sce.search_by_id(current_user, user_id)
    if ret is None:
        raise HTTPException(status_code=404, detail="User not found")
    return ret


#  activate a new user if external validation is on


@app.post(
    "/users/activate/{user_id}/{status}",
    operation_id="activate_user",
    tags=["users"],
    responses={200: {"content": {"application/json": {"example": null}}}},
)
def activate_user(
    user_id: int = Path(
        ..., description="Internal, the unique numeric id of this user.", example=1
    ),
    status: str = Path(
        ...,
        description="Internal, the status name assign to this user.",
        example=1,
    ),
    activatereq: UserActivateReq = Body(
        ...,
        description="activation parameters : reason if the request comes from an Administrator, password if the request comes from the user as it serves as email confirmation request.",
    ),
    no_bot: Optional[List[str]] = Query(
        default=None,
        title="NoBot",
        description="not-a-robot proof",
        example="['127.0.0.1', 'ffqsdfsdf']",
    ),
    current_user: Optional[int] = Depends(get_optional_current_user),
) -> None:
    """
    Activate a new user if external validation is on., return **NULL upon success.**

    🔒 Depending on logged user, different authorizations apply:
    - An administrator or user administrator can activate a user or bypass the activation and inform the user when a modification request value/reason is provided.
    - An ordinary logged user cannot activate another account.
    If back-end configuration for self-creation check is Google reCAPTCHA,
    then no_bot is a pair [remote IP, reCAPTCHA response].
    """
    with UserService() as sce:
        sce.set_status_state_user(
            user_id=user_id,
            status_name=status,
            current_user_id=current_user,
            no_bot=no_bot,
            activate_req=activatereq,
        )


# forgotten password - send a reset request mail
@app.post(
    "/users/reset_user_password",
    operation_id="reset_user_password",
    tags=["users"],
    responses={200: {"content": {"application/json": {"example": null}}}},
)
def reset_user_password(
    resetreq: ResetPasswordReq = Body(...),
    no_bot: Optional[List[str]] = Query(
        default=None,
        title="NoBot token",
        description="not-a-robot proof",
        example="['127.0.0.1', 'ffqsdfsdf']",
    ),
    token: Optional[str] = Query(
        default=None,
        title="Token",
        description="token in the url to validate request",
    ),
    current_user: Optional[int] = Depends(get_optional_current_user),
) -> None:
    """
    reset user password **return NULL on success**

    🔒 Depending on logged user, different authorizations apply:
    - An administrator or user administrator can reset a user password.
    - An unlogged user can ask for a reset  in two steps. and receive a mail with a token. But must eventually provide a no-robot proof.

    If back-end configuration for self-creation check is Google reCAPTCHA,
    then no_bot is a pair [remote IP, reCAPTCHA response].
    """
    with UserService() as sce:
        with ValidityThrower(), RightsThrower():
            user_id = sce.reset_password(current_user, resetreq, no_bot, token)
            if token and user_id != -1:
                with DBSyncService(User, User.id, user_id) as ssce:
                    ssce.wait()


# ######################## END OF USER


@app.get(
    "/organizations/search",
    operation_id="search_organizations",
    tags=["users"],
    responses={
        200: {
            "content": {
                "application/json": {
                    "example": [
                        "Oceanographic Laboratory of Villefranche sur Mer - LOV",
                        "Developmental Biology Laboratory of Villefranche sur Mer - LBDV",
                        "Sea Institute of Villefranche sur Mer - IMEV",
                    ]
                }
            }
        }
    },
    response_model=List[str],
)
def search_organizations(
    name: str = Query(
        ...,
        title="Title",
        description="Search by name, use % for searching with 'any char'.",
        example="%vill%",
    )
) -> List[str]:
    """
    **Search for organizations.**
    So far, organizations are just names in users table.
    """
    with UserService() as sce:
        org_names = sce.search_organizations(name)
    return org_names


# ######################## END OF ORGANIZATIONS


@app.post(
    "/collections/create",
    operation_id="create_collection",
    tags=["collections"],
    responses={200: {"content": {"application/json": {"example": 1}}}},
    response_model=int,
)
def create_collection(
    params: CreateCollectionReq = Body(...),
    current_user: int = Depends(get_current_user),
) -> Union[int, str]:
    """
    **Create a collection** with at least one project inside.

    Returns the created collection Id.

    Note: 'manage' right is required on all underlying projects.
    """
    with CollectionsService() as sce:
        with RightsThrower():
            ret = sce.create(current_user, params)
    if isinstance(ret, str):
        raise HTTPException(status_code=404, detail=ret)
    # TODO: Mettre les syncs dans les services, moins dégeu
    return ret


@app.get(
    "/collections/search",
    operation_id="search_collections",
    tags=["collections"],
    response_model=List[CollectionModel],
)
def search_collections(
    title: str = Query(
        ...,
        title="Title",
        description="Search by title, use % for searching with 'any char'.",
        example="%coll%",
    ),
    current_user: int = Depends(get_current_user),
) -> List[CollectionBO]:
    """
    **Search for collections.**

    Note: Only manageable collections are returned.
    """
    with CollectionsService() as sce:
        with RightsThrower():
            matching_collections = sce.search(current_user, title)
    return matching_collections


@app.get(
    "/collections/by_title",
    operation_id="collection_by_title",
    tags=["collections"],
    response_model=CollectionModel,
)
def collection_by_title(
    q: str = Query(
        ...,
        title="Title",
        description="Search by **exact** title.",
        example="My collection",
    )
) -> CollectionBO:
    """
    Return the **single collection with this title**.

    *For published datasets.*

    ⚠️ DO NOT MODIFY BEHAVIOR ⚠️
    """
    with CollectionsService() as sce:
        with RightsThrower():
            matching_collection = sce.query_by_title(q)
    return matching_collection


@app.get(
    "/collections/by_short_title",
    operation_id="collection_by_short_title",
    tags=["collections"],
    response_model=CollectionModel,
)
def collection_by_short_title(
    q: str = Query(
        ...,
        title="Short title",
        description="Search by **exact** short title.",
        example="My coll",
    )
) -> CollectionBO:
    """
    Return the **single collection with this short title**.

    *For published datasets.*

    ⚠️ DO NOT MODIFY BEHAVIOR ⚠️
    """
    with CollectionsService() as sce:
        with RightsThrower():
            matching_collection = sce.query_by_short_title(q)
    return matching_collection


@app.get(
    "/collections/{collection_id}",
    operation_id="get_collection",
    tags=["collections"],
    response_model=CollectionModel,
)
def get_collection(
    collection_id: int = Path(
        ...,
        description="Internal, the unique numeric id of this collection.",
        example=1,
    ),
    current_user: int = Depends(get_current_user),
) -> CollectionBO:
    """
    Returns **information about the collection** corresponding to the given id.

    Note: The collection is returned only if manageable.
    """
    with CollectionsService() as sce:
        with RightsThrower():
            present_collection = sce.query(
                current_user, collection_id, for_update=False
            )
        if present_collection is None:
            raise HTTPException(status_code=404, detail="Collection not found")
        return present_collection


@app.put(
    "/collections/{collection_id}",
    operation_id="update_collection",
    tags=["collections"],
    responses={200: {"content": {"application/json": {"example": null}}}},
)
def update_collection(
    collection: CollectionModel = Body(...),
    collection_id: int = Path(
        ...,
        description="Internal, the unique numeric id of this collection.",
        example=1,
    ),
    current_user: int = Depends(get_current_user),
) -> None:
    """
    **Update the collection**. Note that some updates are silently failing when not compatible
     with the composing projects.

     **Returns NULL upon success.**

     Note: The collection is updated only if manageable.
    """
    with CollectionsService() as sce:
        with RightsThrower():
            present_collection = sce.query(current_user, collection_id, for_update=True)
        if present_collection is None:
            raise HTTPException(status_code=404, detail="Collection not found")
        present_collection.update(
            session=sce.session,
            title=collection.title,
            short_title=collection.short_title,
            project_ids=collection.project_ids,
            provider_user=collection.provider_user,
            contact_user=collection.contact_user,
            citation=collection.citation,
            abstract=collection.abstract,
            description=collection.description,
            creator_users=collection.creator_users,
            associate_users=collection.associate_users,
            creator_orgs=collection.creator_organisations,
            associate_orgs=collection.associate_organisations,
        )


@app.put(
    "/collections/{collection_id}/taxo_recast",
    operation_id="update_collection_taxonomy_recast",
    tags=["collections"],
    responses={200: {"content": {"application/json": {"example": null}}}},
)
def update_collection_taxo_recast(
    recast: TaxonomyRecast = Body(...),
    collection_id: int = Path(
        ...,
        description="Internal, the unique numeric id of this collection.",
        example=1,
    ),
    current_user: int = Depends(get_current_user),
) -> None:
    """
    **Create or Update the collection taxonomy recast**.

     **Returns NULL upon success.**

     Note: The collection is updated only if manageable.
    """
    with CollectionsService() as sce:
        with RightsThrower():
            sce.update_taxo_recast(current_user, collection_id, recast)


@app.get(
    "/collections/{collection_id}/taxo_recast",
    operation_id="get_collection_taxonomy_recast",
    tags=["collections"],
    responses={200: {"content": {"application/json": {"example": {}}}}},
)
def read_collection_taxo_recast(
    collection_id: int = Path(
        ...,
        description="Internal, the unique numeric id of this collection.",
        example=1,
    ),
    current_user: int = Depends(get_current_user),
) -> TaxonomyRecast:
    """
    **Read the collection taxonomy recast**.

     **Returns NULL upon success.**

     Note: The collection data is returned only if manageable.
    """
    with CollectionsService() as sce:
        with RightsThrower():
            return sce.read_taxo_recast(current_user, collection_id)


@app.post(
    "/collections/export/darwin_core",
    operation_id="darwin_core_format_export",
    tags=["collections"],
    response_model=ExportRsp,
)
def darwin_core_format_export(
    request: DarwinCoreExportReq = Body(...),
    current_user: int = Depends(get_current_user),
) -> ExportRsp:
    """
    **Export the collection in Darwin Core format, e.g. for EMODnet portal**, @see https://www.emodnet-ingestion.eu

    Produces a DwC-A (https://dwc.tdwg.org/) archive into a temporary directory, ready for download.

    Maybe useful, a reader in Python: https://python-dwca-reader.readthedocs.io/en/latest/index.html

    Note: Only manageable collections can be exported.
    """
    with DarwinCoreExport(
        request.collection_id,
        request.dry_run,
        request.computations_pre_mapping,
        request.include_predicted,
        request.with_absent,
        request.with_computations,
        request.formulae,
        request.extra_xml,
    ) as sce:
        with RightsThrower():
            return sce.run(current_user)


@app.delete(
    "/collections/{collection_id}",
    operation_id="erase_collection",
    tags=["collections"],
    responses={200: {"content": {"application/json": {"example": 0}}}},
    response_model=int,
)
def erase_collection(
    collection_id: int = Path(
        ...,
        description="Internal, the unique numeric id of this collection.",
        example=1,
    ),
    current_user: int = Depends(get_current_user),
) -> int:
    """
    **Delete the collection**,

    i.e. the precious fields, as the projects are just linked-at from the collection.

    Note: Only manageable collections can be deleted.
    """
    with CollectionsService() as sce:
        with RightsThrower():
            return sce.delete(current_user, collection_id)


# ######################## END OF COLLECTION

MyORJSONResponse.register(ProjectBO, ProjectModel)
MyORJSONResponse.register(User, UserModelWithRights)
MyORJSONResponse.register(User, MinUserModel)
MyORJSONResponse.register(TaxonBO, TaxonModel)
MyORJSONResponse.register(ObjectSetQueryRsp, ObjectSetQueryRsp)
MyORJSONResponse.register(Sample, SampleModel)

project_model_columns = plain_columns(ProjectModel)


# TODO JCE - description
# TODO TODO TODO: No verification of GET query parameters by FastAPI. pydantic does POST models OK.
@app.get(
    "/projects/search",
    operation_id="search_projects",
    tags=["projects"],
    response_model=List[ProjectModel],
)
async def search_projects(  # MyORJSONResponse -> JSONResponse -> Response -> await
    current_user: Optional[int] = Depends(get_optional_current_user),
    also_others: bool = Query(
        default=False,
        deprecated=True,
        title="Also others",
        description="",
        example=False,
    ),
    not_granted: bool = Query(
        default=False,
        title="Not granted",
        description="Return projects on which the current user has _no permission_, but visible to him/her.",
        example=False,
    ),
    for_managing: bool = Query(
        default=False,
        title="For managing",
        description="Return projects that can be written to (including erased) by the current user.",
        example=False,
    ),
    title_filter: str = Query(
        default="",
        title="Title filter",
        description="Use this pattern for matching returned projects names.",
        example="Tara",
    ),
    instrument_filter: str = Query(
        default="",
        title="Instrument filter",
        description="Only return projects where this instrument was used.",
        example="uvp5",
    ),
    filter_subset: bool = Query(
        default=False,
        title="Filter subset",
        description="Only return projects having 'subset' in their names.",
        example=True,
    ),
    order_field: Optional[str] = Query(
        default=None,
        title="Order field",
        description="One of %s" % list(project_model_columns.keys()),
        example="instrument",
    ),
    summary: Optional[bool] = Query(
        default=None,
        title="Summary",
        description="Return projects except somme fields like bodc_variables if set to True. For projects list display purpose.",
        example=True,
    ),
    window_start: Optional[int] = Query(
        default=None,
        title="Window start",
        description="Skip `window_start` before returning data.",
        example="0",
    ),
    window_size: Optional[int] = Query(
        default=None,
        title="Window size",
        description="Return only `window_size` lines.",
        example="100",
    ),
) -> MyORJSONResponse:  # List[ProjectBO]
    """
    Returns **projects which the current user has explicit permission to access, with search options.**

    Note that, for performance reasons, in returned ProjectModels, field 'highest_rank' is NOT valued
    (unlike in simple query). The same information can be found in 'managers', 'annotators' and 'viewers' lists.
    """
    not_granted = not_granted or also_others
    with ProjectsService() as sce:
        ret = sce.search(
            current_user_id=current_user,
            not_granted=not_granted,
            for_managing=for_managing,
            title_filter=title_filter,
            instrument_filter=instrument_filter,
            filter_subset=filter_subset,
            summary=summary,
        )
    # The DB query takes a few ms, and enrich not much more, so we can afford to narrow the search on the result

    ret = sort_and_prune(
        ret, order_field, project_model_columns, window_start, window_size
    )
    return MyORJSONResponse(ret)


@app.post(
    "/projects/create",
    operation_id="create_project",
    tags=["projects"],
    responses={200: {"content": {"application/json": {"example": 44}}}},
    response_model=int,
)
def create_project(
    params: CreateProjectReq = Body(...), current_user: int = Depends(get_current_user)
) -> Union[int, str]:
    """
    **Create an empty project with only a title,** and **return the numeric id of this newly created project**.

    The project will be managed by current user.

    🔒 The user has to be *app administrator* or *project creator*.
    """
    with ProjectsService() as sce:
        with RightsThrower():
            ret = sce.create(current_user, params)
    if isinstance(ret, str):
        raise HTTPException(status_code=404, detail=ret)
    with DBSyncService(Project, Project.projid, ret) as ssce:
        ssce.wait()
    return ret


@app.post(
    "/projects/{project_id}/subset",
    operation_id="project_subset",
    tags=["projects"],
    response_model=SubsetRsp,
)
def project_subset(
    project_id: int = Path(
        ..., description="Internal, numeric id of the project.", example=1
    ),
    params: SubsetReq = Body(...),
    current_user: int = Depends(get_current_user),
) -> SubsetRsp:
    """
    **Subset a project into another one.**
    """
    with SubsetServiceOnProject(project_id, params) as sce:
        with RightsThrower():
            ret = sce.run(current_user)
    return ret


@app.get(
    "/projects/{project_id}",
    operation_id="project_query",
    tags=["projects"],
    response_model=ProjectModel,
)
def project_query(
    project_id: int = Path(
        ..., description="Internal, numeric id of the project.", example=1
    ),
    for_managing: Optional[bool] = Query(
        title="For managing",
        description="For managing this project.",
        default=False,
        example=False,
    ),
    current_user: Optional[int] = Depends(get_optional_current_user),
) -> ProjectBO:
    """
    **Returns project** if it exists for current user, eventually for managing it.
    """
    with ProjectsService() as sce:
        for_managing = bool(for_managing)
        with RightsThrower():
            ret = sce.query(current_user, project_id, for_managing, for_update=False)
        return ret


@app.get(
    "/project_set/taxo_stats",
    operation_id="project_set_get_stats",
    tags=["projects"],
    response_model=List[ProjectTaxoStatsModel],
    response_class=MyORJSONResponse,  # Force the ORJSON encoder
)
async def project_set_get_stats(  # MyORJSONResponse -> JSONResponse -> Response -> await
    ids: str = Query(
        ...,
        title="Ids",
        description="String containing the list of one or more project id separated by non-num char. \n \n **If several ids are provided**, one stat record will be returned per project.",
        example="1",
    ),
    taxa_ids: str = Query(
        title="Taxa Ids",
        description="**If several taxa_ids are provided**, one stat record will be returned per requested taxa, if populated.\n \n **If taxa_ids is all**, all valued taxa in the project(s) are returned.",
        default="",
        example="all",
    ),
    current_user: Optional[int] = Depends(get_optional_current_user),
) -> MyORJSONResponse:  # List[ProjectTaxoStats]
    """
    **Returns projects statistics**, i.e. used taxa and classification states.
    """
    with ProjectsService() as sce:
        num_prj_ids = _split_num_list(ids)
        taxa_ids_call: Union[str, List[int]]
        if taxa_ids == "all":
            taxa_ids_call = taxa_ids
        else:
            taxa_ids_call = _split_num_list(taxa_ids)
        with RightsThrower():
            ret = sce.read_stats(current_user, num_prj_ids, taxa_ids_call)
    return MyORJSONResponse(ret)


@app.get(
    "/project_set/user_stats",
    operation_id="project_set_get_user_stats",
    tags=["projects"],
    responses={
        200: {
            "content": {
                "application/json": {
                    "example": [
                        {
                            "projid": 1,
                            "annotators": [{"id": 1267, "name": "User Name"}],
                            "activities": [
                                {
                                    "id": 1267,
                                    "nb_actions": 605,
                                    "last_annot": "2021-09-27T13:08:54",
                                }
                            ],
                        }
                    ]
                }
            }
        }
    },
    response_model=List[ProjectUserStatsModel],
)
def project_set_get_user_stats(
    ids: str = Query(
        ...,
        title="Ids",
        description="String containing the list of one or more id separated by non-num char. \n \n **If several ids are provided**, one stat record will be returned per project.",
        example="1",
    ),
    current_user: int = Depends(get_current_user),
) -> List[ProjectUserStats]:
    """
    **Returns projects user statistics**, i.e. a summary of the work done by users in the
    required projects.

    The returned values are a detail per project, so size of input list equals size of output list.
    """
    with ProjectsService() as sce:
        num_ids = _split_num_list(ids)
        with RightsThrower():
            ret = sce.read_user_stats(current_user, num_ids)
        return ret


@app.get(
    "/project_set/column_stats",
    operation_id="project_set_get_column_stats",
    tags=["projects"],
    responses={
        200: {
            "content": {
                "application/json": {
                    "example": {
                        "proj_ids": [1040, 4702],
                        "total": 54169,
                        "columns": ["fre.area", "obj.depth_min"],
                        "counts": [54169, 54169],
                        "variances": [1895031198.64, 0.000258],
                    }
                }
            }
        }
    },
    response_model=ProjectSetColumnStatsModel,
)
def project_set_get_column_stats(
    ids: str = Query(
        ...,
        title="Project ids",
        description="String containing the list of one or more id separated by non-num char.",
        example="1400+1453",
    ),
    names: str = Query(
        ...,
        title="Column names",
        description="Coma-separated prefixed columns, on which stats are needed.",
        example="fre.area,obj.depth_min,fre.nb2",
    ),
    limit: Optional[int] = Query(
        default=None,
        title="Stats limit",
        description="Only compute stats on this number of objects per category.",
        example=5000,
    ),
    categories: Optional[str] = Query(
        default=None,
        title="Categories for limit",
        description="String containing the Categories, one or more id separated by non-num char.",
        example="493,567",
    ),
    current_user: int = Depends(get_current_user),
) -> ProjectSetColumnStats:
    """
    **Returns projects validated data statistics**, for all named columns, in all given projects.

    The free columns here are named by the alias e.g. 'area', not technical name e.g. 'n43'.

    This allows getting stats on projects with different mappings, but common names.
    """
    with ProjectsService() as sce:
        num_ids = _split_num_list(ids)
        if categories is not None:
            classif_ids = _split_num_list(categories)
        else:
            classif_ids = []
        name_list = names.split(",")
        with RightsThrower():
            ret = sce.read_columns_stats(
                current_user, num_ids, name_list, limit, classif_ids
            )
        return ret


@app.post(
    "/projects/{project_id}/dump",
    operation_id="project_dump",
    tags=["projects"],
    include_in_schema=False,
)  # pragma:nocover
def project_dump(
    project_id: int = Path(
        ..., description="Internal, numeric id of the project.", example=1
    ),
    filters: ProjectFilters = Body(...),
    current_user: int = Depends(get_current_user),
) -> None:
    """
    Dump the project in JSON form. Internal so far.
    """
    # TODO: Use a StreamingResponse to avoid buffering
    with JsonDumper(current_user, project_id, filters.base()) as sce:
        # TODO: Finish. lol.
        import sys

        return sce.run(sys.stdout)


@app.post(
    "/projects/{project_id}/merge",
    operation_id="project_merge",
    tags=["projects"],
    response_model=MergeRsp,
)
def project_merge(
    project_id: int = Path(
        ..., description="Internal, numeric id of the project.", example=1
    ),
    source_project_id: int = Query(
        ...,
        title="Source project Id",
        description="Id of the other project. All objects from this source project will be moved to the project_id above and the source project itself will be deleted.",
        example=2,
    ),
    dry_run: bool = Query(
        ...,
        title="Dry run",
        description="If set, then only a diagnostic of doability will be done.",
        example=True,
    ),
    current_user: int = Depends(get_current_user),
) -> MergeRsp:
    """
    **Merge another project into this one.**

    It's more a phagocytosis than a merge, as all objects from this source project will
    be moved to the project_id above and the source project itself will be deleted.

    TODO: Explain a bit with it might fail (too many free columns, unique orig_ids collision)
    """
    with MergeService(project_id, source_project_id, dry_run) as sce:
        with RightsThrower():
            return sce.run(current_user)


@app.get(
    "/projects/{project_id}/check",
    operation_id="project_check",
    tags=["projects"],
    responses={
        200: {
            "content": {
                "application/json": {
                    "example": [
                        "Acquisition '765' is nested in several samples: [1234,7697]",
                        "Acquisition '766' has no associated Process ",
                    ]
                }
            }
        }
    },
    response_model=List[str],
)
def project_check(
    project_id: int = Path(
        ..., description="Internal, numeric id of the project.", example=1
    ),
    current_user: int = Depends(get_current_user),
) -> List[str]:
    """
    **Check consistency of a project**.

    With time and bugs, some consistency problems could be introduced in projects.
    This service aims at listing them.
    """
    with ProjectConsistencyChecker(project_id) as sce:
        with RightsThrower():
            return sce.run(current_user)


@app.get(
    "/projects/{project_id}/stats",
    operation_id="project_stats",
    tags=["projects"],
    responses={
        200: {
            "content": {
                "application/json": {
                    "example": [
                        "Project name",
                        "OrderedDict([('lat_end', 'n01'), ('lon_end', 'n02')])",
                        "(0):",
                        "Total: 0 values, dup 0 values",
                        "tot_rg20180314 (1): [43.685,43.685,#1,u1],[7.3156666667,7.3156666667,#1,u1],[9357,9357,#1,u1],[231.45,231.45,#1,u1],[10.249,10.249,#1,u1],[243,243,#1,u1],[179,179,#1,u1],[255,255,#1,u1],[171.59,171.59,#1,u1],[188.42,188.42,#1,u1],[171.2,171.2,#1,u1],[188.9,188.9,#1,u1],[3557.33,3557.33,#1,u1],[3932,3932,#1,u1],[698,698,#1,u1],[373,373,#1,u1],[350,350,#1,u1],[122.1,122.1,#1,u1],[97.6,97.6,#1,u1],[67.7,67.7,#1,u1],[0.009,0.009,#1,u1],[373.3,373.3,#1,u1],[2165655,2165655,#1,u1],[232,232,#1,u1],[-0.89,-0.89,#1,u1],[1.909,1.909,#1,u1],[4.94,4.94,#1,u1],[4196,4196,#1,u1],[698,698,#1,u1],[8895,8895,#1,u1],[1.336,1.336,#1,u1],[1766,1766,#1,u1],[1.359,1.359,#1,u1],[225,225,#1,u1],[231,231,#1,u1],[237,237,#1,u1],[0,0,#1,u1],[0,0,#1,u1],[16,16,#1,u1],[26,26,#1,u1],[0,0,#1,u1],[0,0,#1,u1],[0,0,#1,u1],[0,0,#1,u1],[0,0,#1,u1],[0,0,#1,u1],[0,0,#1,u1],[19.066,19.066,#1,u1],[19.122,19.122,#1,u1],[21,21,#1,u1],[21,21,#1,u1],[1441,1441,#1,u1],[86088,86088,#1,u1],[412.756,412.756,#1,u1],[4.556,4.556,#1,u1],[1,1,#1,u1],[109.1499080169,109.1499080169,#1,u1],[1.2448979592,1.2448979592,#1,u1],[76,76,#1,u1],[-0.4489990467,-0.4489990467,#1,u1],[1.4142135624,1.4142135624,#1,u1],[4.3205875999,4.3205875999,#1,u1],[13.1578947368,13.1578947368,#1,u1],[37.7147201027,37.7147201027,#1,u1],[3.9549031764,3.9549031764,#1,u1],[9.5361930295,9.5361930295,#1,u1],[29.1557377049,29.1557377049,#1,u1],[0.0088346243,0.0088346243,#1,u1],[0.0149948464,0.0149948464,#1,u1]",
                        "Total: 69 values, dup 69 values",
                    ]
                }
            }
        }
    },
    response_model=List[str],
)
def project_stats(
    project_id: int = Path(
        ..., description="Internal, numeric id of the project.", example=1
    ),
    current_user: int = Depends(get_current_user),
) -> List[str]:
    """
    **Returns stats** for a project.

    These stats will be returned as a list containing at index :
    - 0 : The **title** of the project,
    - 1 : A string containing all **freecols name and related column number**,

    - 2 : **"(0):"**
    - 3 :  **"Total: 0 values, dup 0 values"**

    Then for each acquisition a pair of strings will be added to the list :
    -  A string containing the **acquisition origin id** (the **number of objects for this acquisition**) : and then **small stats for an acquisition of a free column values inside** : [ min of values ; max of values ; distribution of the different values ; mode, i.e. freq of most frequent value]
    -  A string containing the **number of total values** and the **number of duplicates values** "Total: ... values, dup ... values"

    """
    with ProjectStatsFetcher(project_id) as sce:
        with RightsThrower():
            return sce.run(current_user)


@app.post(
    "/projects/{project_id}/recompute_geo",
    operation_id="project_recompute_geography",
    tags=["projects"],
    responses={200: {"content": {"application/json": {"example": null}}}},
)
def project_recompute_geography(
    project_id: int = Path(
        ..., description="Internal, numeric id of the project.", example=1
    ),
    current_user: int = Depends(get_current_user),
) -> None:
    """
    **Recompute geography information** for all samples in project.

    **Returns NULL upon success.**

    🔒 The user has to be *project manager*.
    """
    with ProjectsService() as sce:
        with RightsThrower():
            sce.recompute_geo(current_user, project_id)


@app.post(
    "/projects/{project_id}/recompute_sunpos",
    operation_id="project_recompute_sunpos",
    tags=["projects"],
    responses={200: {"content": {"application/json": {"example": null}}}},
)
def project_recompute_sunpos(
    project_id: int = Path(
        ..., description="Internal, numeric id of the project.", example=1
    ),
    current_user: int = Depends(get_current_user),
) -> int:
    """
    **Recompute sun position field** for all objects in project.

    **Returns NULL upon success.**

    🔒 The user has to be *project manager* on the referenced project.
    """
    with ProjectsService() as sce:
        with RightsThrower():
            return sce.recompute_sunpos(current_user, project_id)


@app.post(
    "/file_import/{project_id}",
    operation_id="import_file",
    tags=["projects"],
    response_model=ImportRsp,
)
def import_file(
    project_id: int = Path(
        ..., description="Internal, numeric id of the project.", example=1
    ),
    params: ImportReq = Body(...),
    current_user: int = Depends(get_current_user),
) -> ImportRsp:
    """
    **Validate or do a real import** of an EcoTaxa archive or directory.
    """
    with FileImport(project_id, params) as sce:
        with RightsThrower():
            ret = sce.run(current_user)
    return ret


@app.post(
    "/simple_import/{project_id}",
    operation_id="simple_import",
    tags=["projects"],
    response_model=SimpleImportRsp,
)
def simple_import(
    project_id: int = Path(
        ..., description="Internal, numeric id of the project.", example=1
    ),
    params: SimpleImportReq = Body(...),
    dry_run: bool = Query(
        ...,
        title="Dry run",
        description="If set, then only a diagnostic of doability will be done. In this case, plain value check. If no dry_run, this call will create a background job.",
        example=True,
    ),
    current_user: int = Depends(get_current_user),
) -> Optional[SimpleImportRsp]:
    """
    **Import images only**, with same metadata for all.
    """
    with SimpleImport(project_id, params, dry_run) as sce:
        with RightsThrower():
            ret = sce.run(current_user)
    return ret


@app.delete(
    "/projects/{project_id}",
    operation_id="erase_project",
    tags=["projects"],
    responses={200: {"content": {"application/json": {"example": (100, 0, 10, 10)}}}},
)
def erase_project(
    project_id: int = Path(
        ..., description="Internal, numeric id of the project.", example=1
    ),
    only_objects: bool = Query(
        title="Only objects",
        description="If set, the project structure is kept, but emptied from any object, sample, acquisition and process.",
        example=False,
        default=False,
    ),
    current_user: int = Depends(get_current_user),
) -> Tuple[int, int, int, int]:
    """
    **Delete the project.**

    Optionally, if "only_objects" is set, the project structure is kept,
    but emptied from any object, sample, acquisition and process.

    Otherwise, no trace of the project will remain in the database.

    **Returns** the number of  : **deleted objects**, 0, **deleated image rows** and **deleated image files**.
    """
    with ProjectsService() as sce:
        with RightsThrower():
            return sce.delete(current_user, project_id, only_objects)


@app.put(
    "/projects/{project_id}",
    operation_id="update_project",
    tags=["projects"],
    responses={200: {"content": {"application/json": {"example": null}}}},
)
def update_project(
    project: ProjectModel,
    project_id: int = Path(
        ..., description="Internal, numeric id of the project.", example=1
    ),
    current_user: int = Depends(get_current_user),
) -> None:
    """
    **Update the project**, return **NULL upon success.**

    Note that some fields will **NOT** be updated and simply ignored, e.g. *free_cols*.
    """
    with ProjectsService() as sce:
        with RightsThrower():
            present_project: ProjectBO = sce.query(
                current_user, project_id, for_managing=True, for_update=True
            )

        with ValidityThrower():
            present_project.update(
                session=sce.session,
                instrument=project.instrument,
                title=project.title,
                visible=project.visible,
                status=project.status,
                description=project.description,
                init_classif_list=project.init_classif_list,
                classiffieldlist=project.classiffieldlist,
                popoverfieldlist=project.popoverfieldlist,
                cnn_network_id=project.cnn_network_id,
                comments=project.comments,
                contact=project.contact,
                managers=project.managers,
                annotators=project.annotators,
                viewers=project.viewers,
                license_=project.license,
                bodc_vars=project.bodc_variables,
            )

    with DBSyncService(Project, Project.projid, project_id) as ssce:
        ssce.wait()
    with DBSyncService(ProjectPrivilege, ProjectPrivilege.projid, project_id) as ssce:
        ssce.wait()


@app.put(
    "/projects/{project_id}/prediction_settings",
    operation_id="set_project_predict_settings",
    tags=["projects"],
    responses={200: {"content": {"application/json": {"example": null}}}},
)
def set_project_predict_settings(
    settings: str = Query(
        ...,
        description="The new prediction settings.",
        example="seltaxo=84963,59996,56545 baseproject=2562,2571",
    ),
    project_id: int = Path(
        ..., description="Internal, numeric id of the project.", example=4223
    ),
    current_user: int = Depends(get_current_user),
) -> None:
    """
    **Update the project's prediction settings**, return **NULL upon success.**

    🔒 Unlike during full project update above, which needs high permissions, this entry point is accessible
    to **project annotators**, as it mirrors the prediction privileges.
    """
    with ProjectsService() as sce:
        with RightsThrower():
            sce.update_prediction_settings(current_user, project_id, settings=settings)

    with DBSyncService(Project, Project.projid, project_id) as ssce:
        ssce.wait()


# ######################## END OF PROJECT

@app.post(
    "/object_set/{project_id}/similarity_search", # should be similar to ../{}/query
    operation_id="get_object_set_similarity_search",
    tags=["objects"],
    response_model=ObjectSetQueryRsp,
    response_class=MyORJSONResponse,  # Force the ORJSON encoder
)
def object_similarity_search(
    project_id: int = Path(
        ..., description="Internal, numeric id of the project.", example=1
    ),
    filters: ProjectFilters = Body(...),
    fields: Optional[str] = Query(
        title="Fields",
        description="""
TODO, deleted while copying same info as os/{pid}/query
                   """,
        default=None,
        example="obj.longitude,fre.feret",
    ),
    order_field: Optional[str] = Query(
        title="Order field",
        description='Order the result using given field. If prefixed with "-" then it will be reversed.',
        default=None,
        example="obj.longitude",
    ),
    # TODO: order_field should be a user-visible field name, not nXXX, in case of free field
    window_start: Optional[int] = Query(
        default=None,
        title="Window start",
        description="""
Allows to return only a slice of the result, by skipping window_start objects before returning data.
If no **unique order** is specified, the result can vary for same call and conditions.""",
        example="10",
    ),
    window_size: Optional[int] = Query(
        default=None,
        title="Window size",
        description="""
Allows to return only a slice of the result, by returning a _maximum_ of window_size lines.
If no **unique order** is specified, the result can vary for same call and conditions.""",
        example="100",
    ),
    current_user: Optional[int] = Depends(get_optional_current_user),
) -> MyORJSONResponse:
    """
    Returns **filtered object Ids** for the given project.
    """
    return_fields = None
    if fields is not None:
        return_fields = fields.split(",")

    sim_search_request = SimilaritySearchReq(
        project_id = project_id,
        target_id = int(filters.seed_object_ids.lstrip("I")) if filters.seed_object_ids else None,
    )

    with SimilaritySearchForProject(sim_search_request, filters.base()) as sce:
        sim_search_rsp = sce.similarity_search(current_user)

    with ObjectManager() as sce:
        with RightsThrower():

            rsp = ObjectSetQueryRsp()
            obj_with_parents, details, total = sce.query(
                current_user,
                project_id,
                filters.base(),
                return_fields,
                order_field,
                window_start=None,
                window_size=None,
            )

        object_ids = [with_p[0] for with_p in obj_with_parents]
        for objid in sim_search_rsp.neighbor_ids:
            if objid not in object_ids:
                continue
            index = object_ids.index(objid)
            index_ss = sim_search_rsp.neighbor_ids.index(objid) # VR TODO est-ce qu'un zip serait mieux ?
            rsp.object_ids.append(obj_with_parents[index][0])
            rsp.acquisition_ids.append(obj_with_parents[index][1])
            rsp.sample_ids.append(obj_with_parents[index][2])
            rsp.project_ids.append(obj_with_parents[index][3])
            rsp.details.append(details[index])
            sim_search_score_current = sim_search_rsp.sim_scores[index_ss]
            if len(rsp.details[len(rsp.details) - 1]) > 12:
                rsp.details[len(rsp.details) - 1][12] = sim_search_score_current
            elif len(rsp.details[len(rsp.details) - 1]) == 12:
                rsp.details[len(rsp.details) - 1].append(sim_search_score_current)
            else :
                print("Unexpected short details, sim score not send to front : " + str(len(rsp.details[len(rsp.details) - 1])))


    # Serialize
    return MyORJSONResponse(rsp)


@app.get(
    "/samples/search",
    operation_id="samples_search",
    tags=["samples"],
    response_model=List[SampleModel],
)
def samples_search(
    project_ids: str = Query(
        ...,
        title="Project Ids",
        description="String containing the list of one or more project id separated by non-num char.",
        example="1,55",
    ),
    id_pattern: str = Query(
        ...,
        title="Pattern Id",
        description="Sample id textual pattern. Use * or '' for 'any matches'. Match is case-insensitive.",
        example="*",
    ),
    current_user: Optional[int] = Depends(get_optional_current_user),
) -> List[SampleBO]:
    """
    **Search for samples.**
    """
    with SamplesService() as sce:
        proj_ids = _split_num_list(project_ids)
        with RightsThrower():
            ret = sce.search(current_user, proj_ids, id_pattern)
        return ret


@app.get(
    "/sample_set/taxo_stats",
    operation_id="sample_set_get_stats",
    tags=["samples"],
    responses={
        200: {
            "content": {
                "application/json": {
                    "example": [
                        {
                            "nb_dubious": 56,
                            "nb_predicted": 5500,
                            "nb_unclassified": 0,
                            "nb_validated": 1345,
                            "sample_id": 192456,
                            "used_taxa": [45072, 78418, 84963, 85011, 85012, 85078],
                        }
                    ]
                }
            }
        }
    },
    response_model=List[SampleTaxoStatsModel],
)
def sample_set_get_stats(
    sample_ids: str = Query(
        ...,
        title="Sample Ids",
        description="String containing the list of one or more sample ids separated by non-num char.",
        example="15,5",
    ),
    current_user: Optional[int] = Depends(get_optional_current_user),
) -> List[SampleTaxoStats]:
    """
    Returns **classification statistics** for each sample of the given list. One block of stats is returned for each input ID.

    EXPECT A SLOW RESPONSE : No cache of such information anywhere.
    """
    with SamplesService() as sce:
        num_sample_ids = _split_num_list(sample_ids)
        with RightsThrower():
            ret = sce.read_taxo_stats(current_user, num_sample_ids)
        return ret


@app.post(
    "/sample_set/update",
    operation_id="update_samples",
    tags=["samples"],
    responses={200: {"content": {"application/json": {"example": 1}}}},
    response_model=int,
)
def update_samples(
    req: BulkUpdateReq = Body(...), current_user: int = Depends(get_current_user)
) -> int:
    """
    Do the required **update for each sample in the set.**

    Any non-null field in the model is written to every impacted sample.

    **Returns the number of updated entities.**
    """
    with SamplesService() as sce:
        with RightsThrower():
            return sce.update_set(
                current_user, req.target_ids, ColUpdateList(req.updates)
            )


@app.get(
    "/sample/{sample_id}",
    operation_id="sample_query",
    tags=["samples"],
    response_model=SampleModel,
)
def sample_query(
    sample_id: int = Path(
        ..., description="Internal, the unique numeric id of this sample.", example=1
    ),
    current_user: Optional[int] = Depends(get_optional_current_user),
) -> SampleBO:
    """
    Returns **information about the sample** corresponding to the given id.
    """
    with SamplesService() as sce:
        with RightsThrower():
            ret = sce.query(current_user, sample_id)
        if ret is None:
            raise HTTPException(status_code=404, detail="Sample not found")
        return ret


# ######################## END OF SAMPLE


@app.get(
    "/acquisitions/search",
    operation_id="acquisitions_search",
    tags=["acquisitions"],
    response_model=List[AcquisitionModel],
)
def acquisitions_search(
    project_id: int = Query(
        ..., title="Project id", description="The project id.", example=1
    ),
    current_user: Optional[int] = Depends(get_optional_current_user),
) -> List[AcquisitionBO]:
    """
    Returns the **list of all acquisitions for a given project**.
    """
    with AcquisitionsService() as sce:
        with RightsThrower():
            ret = sce.search(current_user, project_id)
        return ret


@app.post(
    "/acquisition_set/update",
    operation_id="update_acquisitions",
    tags=["acquisitions"],
    responses={200: {"content": {"application/json": {"example": 2}}}},
    response_model=int,
)
def update_acquisitions(
    req: BulkUpdateReq = Body(...), current_user: int = Depends(get_current_user)
) -> int:
    """
    Do the required **update for each acquisition in the set**.

    **Return the number of updated entities.**
    """
    with AcquisitionsService() as sce:
        with RightsThrower():
            return sce.update_set(
                current_user, req.target_ids, ColUpdateList(req.updates)
            )


@app.get(
    "/acquisition/{acquisition_id}",
    operation_id="acquisition_query",
    tags=["acquisitions"],
    response_model=AcquisitionModel,
)
def acquisition_query(
    acquisition_id: int = Path(
        ...,
        description="Internal, the unique numeric id of this acquisition.",
        example=1,
    ),
    current_user: Optional[int] = Depends(get_optional_current_user),
) -> AcquisitionBO:
    """
    Returns **information about the acquisition** corresponding to the given id.
    """
    with AcquisitionsService() as sce:
        with RightsThrower():
            ret = sce.query(current_user, acquisition_id)
        if ret is None:
            raise HTTPException(status_code=404, detail="Acquisition not found")
        return ret


# ######################## END OF ACQUISITION


@app.get(
    "/instruments/",
    operation_id="instrument_query",
    tags=["instruments"],
    response_model=List[str],
    responses={
        200: {"content": {"application/json": {"example": ["uvp5", "zooscan"]}}}
    },
)
def instrument_query(
    project_ids: str = Query(
        ...,
        title="Projects ids",
        description="String containing the list of one or more project ids,"
        " separated by non-num char, or 'all' for all instruments.",
        example="1,2,3",
    )
) -> List[str]:
    """
    Returns the list of instruments, inside specific project(s) or globally.
    """
    with InstrumentsService() as sce:
        prj_ids_call: Optional[List[int]]
        if project_ids == "all":
            prj_ids_call = None
        else:
            prj_ids_call = _split_num_list(project_ids)
        with RightsThrower():
            ret = sce.query(prj_ids_call)
        return ret


# ######################## END OF INSTRUMENT


@app.post(
    "/process_set/update",
    operation_id="update_processes",
    tags=["processes"],
    responses={200: {"content": {"application/json": {"example": 1}}}},
    response_model=int,
)
def update_processes(
    req: BulkUpdateReq = Body(...), current_user: int = Depends(get_current_user)
) -> int:
    """
    Do the required **update for each process in the set.**

    **Returns the number of updated entities.**
    """
    with ProcessesService() as sce:
        with RightsThrower():
            return sce.update_set(
                current_user, req.target_ids, ColUpdateList(req.updates)
            )


@app.get(
    "/process/{process_id}",
    operation_id="process_query",
    tags=["processes"],
    response_model=ProcessModel,
)
def process_query(
    process_id: int = Path(
        ..., description="Internal, the unique numeric id of this process.", example=1
    ),
    current_user: Optional[int] = Depends(get_optional_current_user),
) -> ProcessBO:
    """
    Returns **information about the process** corresponding to the given id.
    """
    with ProcessesService() as sce:
        with RightsThrower():
            ret = sce.query(current_user, process_id)
        if ret is None:
            raise HTTPException(status_code=404, detail="Process not found")
        return ret


# ######################## END OF PROCESS

# TODO: Should be app.get, but for this we need a way to express
#  that each field in ProjectFilter is part of the params

# TODO /query pas bon!


@app.post(
    "/object_set/{project_id}/query",
    operation_id="get_object_set",
    tags=["objects"],
    response_model=ObjectSetQueryRsp,
    response_class=MyORJSONResponse,  # Force the ORJSON encoder
)
async def get_object_set(
    # MyORJSONResponse -> JSONResponse -> Response -> await
    project_id: int = Path(
        ..., description="Internal, numeric id of the project.", example=1
    ),
    filters: ProjectFilters = Body(...),
    fields: Optional[str] = Query(
        title="Fields",
        description="""

Specify the needed object (and ancillary entities) fields.

It follows the naming convention 'prefix.field' : Prefix is either 'obj' for main object, 'fre' for free fields, 'img' for the visible image.

The column obj.imgcount contains the total count of images for the object.

Use a comma to separate fields.

💡 More help :

You can get the field labels by parsing the classiffieldlist returned by a call to https://ecotaxa.obs-vlfr.fr/api/docs#/projects/project_query_projects__project_id__get.

**Note that the following fields must be prefixed with the header "obj."** (for example → obj.orig_id):

acquisid classif_auto_id, classif_auto_score, classif_auto_when, classif_crossvalidation_id,
classif_id, classif_qual, classif_who, classif_when, complement_info, depth_max, depth_min,
latitude, longitude, objdate, object_link, objid, objtime, orig_id, random_value, similarity, sunpos.

**Note that the following fields must be prefixed with the header "img."** (for example → img.file_name):

file_name, height, imgid, imgrank, file_name, objid, orig_file_name, thumb_file_name, thumb_height, thumb_width, width.

**Note that the following fields must be prefixed with the header "txo."** (for example → txo.display_name):

creation_datetime, creator_email, display_name, id, id_instance, id_source, lastupdate_datetime,
name, nbrobj, nbrobjcum, parent_id, rename_to, source_desc, source_url, taxostatus, taxotype.

**All other fields must be prefixed by the header "fre."** (for example → fre.circ.).
                   """,
        default=None,
        example="obj.longitude,fre.feret",
    ),
    order_field: Optional[str] = Query(
        title="Order field",
        description='Order the result using given field. If prefixed with "-" then it will be reversed.',
        default=None,
        example="obj.longitude",
    ),
    # TODO: order_field should be a user-visible field name, not nXXX, in case of free field
    window_start: Optional[int] = Query(
        default=None,
        title="Window start",
        description="""
Allows to return only a slice of the result, by skipping window_start objects before returning data.
If no **unique order** is specified, the result can vary for same call and conditions.""",
        example="10",
    ),
    window_size: Optional[int] = Query(
        default=None,
        title="Window size",
        description="""
Allows to return only a slice of the result, by returning a _maximum_ of window_size lines.
If no **unique order** is specified, the result can vary for same call and conditions.""",
        example="100",
    ),
    current_user: Optional[int] = Depends(get_optional_current_user),
) -> MyORJSONResponse:
    """
    Returns **filtered object Ids** for the given project.
    """
    return_fields = None
    if fields is not None:
        return_fields = fields.split(",")
    before = time.time()
    with ObjectManager() as sce:
        with RightsThrower():
            rsp = ObjectSetQueryRsp()
            obj_with_parents, details, total = sce.query(
                current_user,
                project_id,
                filters.base(),
                return_fields,
                order_field,
                window_start,
                window_size,
            )
    rsp.total_ids = total
    rsp.object_ids = [with_p[0] for with_p in obj_with_parents]
    rsp.acquisition_ids = [with_p[1] for with_p in obj_with_parents]
    rsp.sample_ids = [with_p[2] for with_p in obj_with_parents]
    rsp.project_ids = [with_p[3] for with_p in obj_with_parents]
    rsp.details = details
    api_logger.info(
        "ObjectSetQuery(prj=%s, flt=%s, ord=%s, ret=%s, winf=%s, wint=%s, seen_ms=%.2f)",
        project_id,
        filters.min_base(),
        repr(order_field),
        return_fields,
        window_start,
        window_size,
        (time.time() - before) * 1000,
    )
    # Serialize
    return MyORJSONResponse(rsp)


@app.post(
    "/object_set/{project_id:int}/summary",
    operation_id="get_object_set_summary",
    tags=["objects"],
    response_model=ObjectSetSummaryRsp,
)
def get_object_set_summary(
    project_id: int = Path(
        ..., description="Internal, numeric id of the project.", example=1
    ),
    only_total: bool = Query(
        ...,
        title="Only total",
        description="If True, returns only the **Total number of objects**. Else returns also the **Number of validated ones**, the **number of Dubious ones** and the number of **predicted ones**.",
    ),
    filters: ProjectFilters = Body(...),
    current_user: Optional[int] = Depends(get_optional_current_user),
) -> ObjectSetSummaryRsp:
    """For the given project, with given filters, **return the classification summary**.

    i.e.:

    - Total number of objects

    And optionally

    - Number of Validated ones
    - Number of Dubious ones
    - Number of Predicted ones
    """
    with ObjectManager() as sce:
        with RightsThrower():
            rsp = ObjectSetSummaryRsp()
            (
                rsp.total_objects,
                rsp.validated_objects,
                rsp.dubious_objects,
                rsp.predicted_objects,
            ) = sce.summary(current_user, project_id, filters.base(), only_total)
        return rsp


@app.post(
    "/object_set/{project_id}/reset_to_predicted",
    operation_id="reset_object_set_to_predicted",
    tags=["objects"],
    response_model=None,
    responses={200: {"content": {"application/json": {"example": null}}}},
)
def force_object_set_to_predicted(
    project_id: int = Path(
        ..., description="Internal, numeric id of the project.", example=1
    ),
    filters: ProjectFilters = Body(...),
    current_user: int = Depends(get_current_user),
) -> None:
    """
    **Force to Predicted** all objects for the given project with the filters.

    Return **NULL upon success.**
    """
    with ObjectManager() as sce:
        with RightsThrower():
            return sce.force_to_predicted(current_user, project_id, filters.base())


@app.post(
    "/object_set/{project_id}/revert_to_history",
    operation_id="revert_object_set_to_history",
    tags=["objects"],
    response_model=ObjectSetRevertToHistoryRsp,
)
def revert_object_set_to_history(
    project_id: int = Path(
        ..., description="Internal, numeric id of the project.", example=1
    ),
    filters: ProjectFilters = Body(...),
    dry_run: bool = Query(
        ...,
        title="Dry run",
        description="If set, then no real write but consequences of the revert will be replied.",
        example=False,
    ),
    target: Optional[int] = Query(
        title="Target",
        description="Use null/None for reverting using the last annotation from anyone, or a user id for the last annotation from this user.",
        default=None,
        example=465,
    ),
    current_user: int = Depends(get_current_user),
) -> ObjectSetRevertToHistoryRsp:
    """
    **Revert all objects for the given project**, with the filters, to the target.
    """
    with ObjectManager() as sce:
        with RightsThrower():
            obj_hist, classif_info = sce.revert_to_history(
                current_user, project_id, filters.base(), dry_run, target
            )
        ret = ObjectSetRevertToHistoryRsp(
            last_entries=obj_hist, classif_info=classif_info
        )
    return ret


@app.post(
    "/object_set/{project_id}/reclassify",
    operation_id="reclassify_object_set",
    tags=["objects"],
    responses={200: {"content": {"application/json": {"example": 298}}}},
    response_model=int,
)
def reclassify_object_set(
    project_id: int = Path(
        ..., description="Internal, numeric id of the project.", example=1
    ),
    filters: ProjectFilters = Body(...),
    forced_id: ClassifIDT = Query(
        ..., title="Forced Id", description="The new classification Id.", example=23025
    ),
    reason: str = Query(
        ...,
        title="Reason",
        description="The reason of this new classification.",
        example="W",
    ),
    current_user: int = Depends(get_current_user),
) -> int:
    """
    Regardless of present classification or state, **set the new classification for this object set.**

    If the filter designates "all with given classification", add a TaxonomyChangeLog entry.

    **Returns the number of affected objects.**
    """
    with ObjectManager() as sce:
        with RightsThrower():
            nb_impacted = sce.reclassify(
                current_user, project_id, filters.base(), forced_id, reason
            )
        return nb_impacted


@app.post(
    "/object_set/update",
    operation_id="update_object_set",
    tags=["objects"],
    responses={200: {"content": {"application/json": {"example": 2}}}},
    response_model=int,
)
def update_object_set(
    req: BulkUpdateReq = Body(...), current_user: int = Depends(get_current_user)
) -> int:
    """
    Do the required **update for each objects in the set.**

    **Returns the number of updated entities.**

    🔒 Current user needs *Manage* right on all projects of specified objects.

    """
    with ObjectManager() as sce:
        with RightsThrower():
            return sce.update_set(
                current_user, req.target_ids, ColUpdateList(req.updates)
            )


@app.post(
    "/object_set/classify",
    operation_id="classify_object_set",
    tags=["objects"],
    responses={200: {"content": {"application/json": {"example": 3}}}},
    response_model=int,
)
def classify_object_set(
    req: ClassifyReq = Body(...), current_user: int = Depends(get_current_user)
) -> int:
    """
    **Change classification and/or qualification for a set of objects.**

    **Returns the number of updated entities.**

    🔒 Current user needs at *least Annotate* right on all projects of specified objects.
    """  ##**Returns the number of updated entities.**NULL upon success.
    # TODO: Cannot classify anymore to deprecated taxon/category
    assert len(req.target_ids) == len(
        req.classifications
    ), "Need the same number of objects and classifications"
    with ObjectManager() as sce:
        with RightsThrower():
            ret, prj_id, changes = sce.classify_set(
                current_user,
                req.target_ids,
                req.classifications,
                req.wanted_qualification,
            )
        last_classif_ids = [
            change[2] for change in changes.keys()
        ]  # Recently used are in first
        with UserService() as usce:
            usce.update_classif_mru(current_user, prj_id, last_classif_ids)
        with DBSyncService(ProjectTaxoStat, ProjectTaxoStat.projid, prj_id) as ssce:
            ssce.wait()
        return ret


@app.post(
    "/object_set/classify_auto",
    operation_id="classify_auto_object_set",
    tags=["objects"],
    responses={200: {"content": {"application/json": {"example": 3}}}},
    response_model=int,
)
def classify_auto_object_set(
    req: ClassifyAutoReq = Body(...), current_user: int = Depends(get_current_user)
) -> int:
    """
    **Set automatic classification** of a set of objects.

    **Returns the number of updated entities.**
    """
    req2 = ClassifyAutoReqMult(
        target_ids=req.target_ids,
        classifications=[[a_classif] for a_classif in req.classifications],
        scores=[[a_score] for a_score in req.scores],
        keep_log=req.keep_log,
    )
    return classify_auto_mult_object_set(req2, current_user)


@app.post(
    "/object_set/classify_auto_multiple",
    operation_id="classify_auto_mult_object_set",
    tags=["objects"],
    responses={200: {"content": {"application/json": {"example": 3}}}},
    response_model=int,
)
def classify_auto_mult_object_set(
    req: ClassifyAutoReqMult = Body(...), current_user: int = Depends(get_current_user)
) -> int:
    """
    **Set automatic classification** of a set of objects.

    **Returns the number of updated entities.**
    """
    assert (
        len(req.target_ids) == len(req.classifications) == len(req.scores)
    ), "Need the same number of objects, classifications and scores"
    assert all(
        isinstance(score, float) and 0 <= score <= 1
        for scores in req.scores
        for score in scores
    ), "Scores should be floats between 0 and 1"
    with ObjectManager() as sce:
        with RightsThrower():
            ret, prj_id, changes = sce.classify_auto_mult_set(
                current_user,
                None,
                req.target_ids,
                req.classifications,
                req.scores,
            )
        with DBSyncService(ProjectTaxoStat, ProjectTaxoStat.projid, prj_id) as ssce:
            ssce.wait()
        return ret


# TODO: For small lists we could have a GET
@app.post(
    "/object_set/parents",
    operation_id="query_object_set_parents",
    tags=["objects"],
    response_model=ObjectSetQueryRsp,
    response_class=MyORJSONResponse,  # Force the ORJSON encoder
)
async def query_object_set_parents(  # MyORJSONResponse -> JSONResponse -> Response -> await
    object_ids: ObjectIDListT = Body(
        ...,
        title="Object IDs list",
        description="The list of object ids.",
        example=[634509, 6234516, 976544],
    ),
    current_user: int = Depends(get_current_user),
) -> ObjectSetQueryRsp:
    """
    **Return object ids, with parent ones and projects** for the objects in given list.
    """
    with ObjectManager() as sce:
        with RightsThrower():
            rsp = ObjectSetQueryRsp()
            obj_with_parents = sce.parents_by_id(current_user, object_ids)
    rsp.object_ids = [with_p[0] for with_p in obj_with_parents]
    rsp.acquisition_ids = [with_p[1] for with_p in obj_with_parents]
    rsp.sample_ids = [with_p[2] for with_p in obj_with_parents]
    rsp.project_ids = [with_p[3] for with_p in obj_with_parents]
    rsp.total_ids = len(rsp.object_ids)
    return rsp


@app.post(
    "/object_set/export",
    operation_id="export_object_set",
    tags=["objects"],
    response_model=ExportRsp,
)
def export_object_set(
    filters: ProjectFilters = Body(...),
    request: ExportReq = Body(..., deprecated=True),
    current_user: int = Depends(get_current_user),
) -> ExportRsp:
    """
    ⚠️ Deprecated, see general, summary and backup exports for alternatives.

    Start an export job for the given object set and options.

    🔒 Current user needs *at least Read* right on the requested project.
    """
    with ProjectExport(request, filters.base()) as sce:
        with RightsThrower():
            rsp = sce.run(current_user)
    return rsp


@app.post(
    "/object_set/export/general",
    operation_id="export_object_set_general",
    tags=["objects"],
    response_model=ExportRsp,
)
def export_object_set_general(
    filters: ProjectFilters = Body(...),
    request: GeneralExportReq = Body(...),
    current_user: int = Depends(get_current_user),
) -> ExportRsp:
    """
    Start a general-purpose export job for the given object set and options.

    🔒 Current user needs *at least Read* right on the requested project.
    """
    with GeneralProjectExport(request, filters.base()) as sce:
        with RightsThrower():
            rsp = sce.run(current_user)
    return rsp


@app.post(
    "/object_set/export/summary",
    operation_id="export_object_set_summary",
    tags=["objects"],
    response_model=ExportRsp,
)
def export_object_set_summary(
    filters: ProjectFilters = Body(...),
    request: SummaryExportReq = Body(...),
    current_user: int = Depends(get_current_user),
) -> ExportRsp:
    """
    Start a summary export job for the given object set and options.

    🔒 Current user needs *at least Read* right on the requested project.
    """
    with SummaryProjectExport(request, filters.base()) as sce:
        with RightsThrower():
            rsp = sce.run(current_user)
    return rsp


@app.post(
    "/object_set/export/backup",
    operation_id="export_object_set_backup",
    tags=["objects"],
    response_model=ExportRsp,
)
def export_object_set_backup(
    filters: ProjectFilters = Body(...),
    request: BackupExportReq = Body(...),
    current_user: int = Depends(get_current_user),
) -> ExportRsp:
    """
    Start a backup export job for the given object set and options.
    If filters are empty, the produced zip will contain the full project.

    🔒 Current user needs *at least Read* right on the requested project.
    """
    with BackupProjectExport(request, filters.base()) as sce:
        with RightsThrower():
            rsp = sce.run(current_user)
    return rsp


@app.post(
    "/object_set/predict",
    operation_id="predict_object_set",
    tags=["objects"],
    response_model=PredictionRsp,
)
def predict_object_set(
    filters: ProjectFilters = Body(...),
    request: PredictionReq = Body(...),
    current_user: int = Depends(get_current_user),
) -> PredictionRsp:
    """
    **Start a prediction** AKA automatic classification for the given object set and options.
    """
    with PredictForProject(request, filters.base()) as sce:
        rsp = sce.run(current_user)
    return rsp


@app.post(
    "/object_set/predictions",
    operation_id="predict_object_set",
    tags=["objects"],
    response_model=PredictionInfoRsp,
)
def query_object_set_predictions(
    object_ids: ObjectIDListT = Body(
        ...,
        title="Object IDs list",
        description="The list of object ids.",
        example=[634509, 6234516, 976544],
    ),
    current_user: int = Depends(get_current_user),
) -> PredictionInfoRsp:
    """
    ** Return last prediction information for a set of objects, by their IDs.
    """
    with ObjectManager() as sce:
        with RightsThrower():
            rsp = sce.get_prediction_infos(current_user, object_ids)
    return rsp


@app.delete(
    "/object_set/",
    operation_id="erase_object_set",
    tags=["objects"],
    responses={200: {"content": {"application/json": {"example": (100, 0, 10, 10)}}}},
)
def erase_object_set(
    object_ids: ObjectIDListT = Body(
        ...,
        title="Object IDs list",
        description="The list of object ids.",
        example=[634509, 6234516, 976544],
    ),
    current_user: int = Depends(get_current_user),
) -> Tuple[int, int, int, int]:
    """
    **Delete the objects with given object ids.**

    **Returns** the number of  : **deleted objects**, 0, **deleated image rows** and **deleated image files**.

    🔒 Current user needs *Manage* right on all projects of specified objects.
    """
    with ObjectManager() as sce:
        with RightsThrower():
            return sce.delete(current_user, object_ids)


@app.get(
    "/object/{object_id}",
    operation_id="object_query",
    tags=["object"],
    response_model=ObjectModel,
)
def object_query(
    object_id: int = Path(
        ..., description="Internal, the unique numeric id of this object.", example=1
    ),
    current_user: Optional[int] = Depends(get_optional_current_user),
) -> ObjectBO:
    """
    Returns **information about the object** corresponding to the given id.

    🔒 Anonymous reader can do if the project has the right rights :)
    """
    with ObjectService() as sce:
        with RightsThrower():
            ret = sce.query(current_user, object_id)
        if ret is None:
            raise HTTPException(status_code=404, detail="Object not found")
        return ret


@app.get(
    "/object/{object_id}/history",
    operation_id="object_query_history",
    tags=["object"],
    responses={
        200: {
            "content": {
                "application/json": {
                    "example": [
                        {
                            "objid": 264409236,
                            "classif_id": 82399,
                            "classif_date": "2021-09-21T14:59:01.007110",
                            "classif_who": "null",
                            "classif_type": "A",
                            "classif_qual": "P",
                            "classif_score": 0.085,
                            "user_name": "null",
                            "taxon_name": "Penilia avirostris",
                        },
                        {
                            "objid": 264409236,
                            "classif_id": 25828,
                            "classif_date": "2021-09-29T08:25:37.968095",
                            "classif_who": 1267,
                            "classif_type": "M",
                            "classif_qual": "V",
                            "classif_score": "null",
                            "user_name": "User name",
                            "taxon_name": "Copepoda",
                        },
                    ]
                }
            }
        }
    },
    response_model=List[HistoricalClassificationModel],
)
def object_query_history(
    object_id: int = Path(
        ..., description="Internal, the unique numeric id of this object.", example=1
    ),
    current_user: Optional[int] = Depends(get_optional_current_user),
) -> List[HistoricalClassification]:
    """
    Returns **information about the object's history** corresponding to the given id.
    """
    with ObjectService() as sce:
        with RightsThrower():
            ret = sce.query_history(current_user, object_id)
        if ret is None:
            raise HTTPException(status_code=404, detail="Object not found")
        return ret


# ######################## END OF OBJECT


@app.get(
    "/taxa",
    operation_id="query_root_taxa",
    tags=["Taxonomy Tree"],
    response_model=List[TaxonModel],
)
def query_root_taxa() -> List[TaxonBO]:
    """
    **Return all taxa with no parent.**
    """
    with TaxonomyService() as sce:
        ret = sce.query_roots()
        return ret


@app.get(
    "/taxa/status",
    operation_id="taxa_tree_status",
    tags=["Taxonomy Tree"],
    response_model=TaxonomyTreeStatus,
)
def taxa_tree_status(
    current_user: int = Depends(get_current_user),
) -> TaxonomyTreeStatus:
    """
    **Return the status of taxonomy tree** w/r to freshness.
    """
    with TaxonomyService() as sce:
        refresh_date = sce.status(_current_user_id=current_user)
        return TaxonomyTreeStatus(
            last_refresh=refresh_date.isoformat() if refresh_date else None
        )


@app.get(
    "/taxa/reclassification_stats",
    operation_id="reclassif_stats",
    tags=["Taxonomy Tree"],
    responses={
        200: {
            "content": {
                "application/json": {
                    "example": [
                        {
                            "id": 12876,
                            "renm_id": null,
                            "name": "Echinodermata X",
                            "type": "P",
                            "nb_objects": 24,
                            "nb_children_objects": 759,
                            "display_name": "Echinodermata X",
                            "lineage": [
                                "Echinodermata X",
                                "Echinodermata",
                                "Metazoa",
                                "Holozoa",
                                "Opisthokonta",
                                "Eukaryota",
                                "living",
                            ],
                            "id_lineage": [12876, 11509, 2367, 382, 8, 2, 1],
                            "children": [16710],
                        }
                    ]
                }
            }
        }
    },
    response_model=List[TaxonModel],
)
def reclassif_stats(
    taxa_ids: str = Query(
        ...,
        title="Taxa ids",
        description="String containing the list of one or more taxa id separated by non-num char.",
        example="12876",
    ),
    current_user: Optional[int] = Depends(get_optional_current_user),
) -> List[TaxonBO]:
    """
    Dig into reclassification logs and, for each input category id, **determine the most chosen target category,
    excluding the advised one.**

    By convention, if nothing relevant is found, the input category itself is returned. So one can expect
    that the returned list has the same size as the required one.
    """
    with TaxonomyService() as sce:
        num_taxa_ids = _split_num_list(taxa_ids)
        with RightsThrower():
            ret = sce.most_used_non_advised(current_user, num_taxa_ids)
        return ret


# TODO JCE
@app.get(
    "/taxa/reclassification_history/{project_id}",
    operation_id="reclassif_project_stats",
    tags=["Taxonomy Tree"],
    response_model=List[Dict[str, Any]],
)
def reclassif_project_stats(
    project_id: int = Path(
        ..., description="Internal, numeric id of the project.", example=1
    ),
    current_user: Optional[int] = Depends(get_optional_current_user),
) -> List[Dict[str, Any]]:
    """
    Dig into reclassification logs and **return the associations (source → target) for previous reclassifications.**
    """
    with TaxonomyService() as sce:
        with RightsThrower():
            ret = sce.reclassification_history(current_user, project_id)
    return ret


@app.get(
    "/taxon/{taxon_id}",
    operation_id="query_taxa",
    tags=["Taxonomy Tree"],
    responses={
        200: {
            "content": {
                "application/json": {
                    "example": {
                        "id": 12876,
                        "renm_id": null,
                        "name": "Echinodermata X",
                        "type": "P",
                        "nb_objects": 24,
                        "nb_children_objects": 759,
                        "display_name": "Echinodermata X",
                        "lineage": [
                            "Echinodermata X",
                            "Echinodermata",
                            "Metazoa",
                            "Holozoa",
                            "Opisthokonta",
                            "Eukaryota",
                            "living",
                        ],
                        "id_lineage": [12876, 11509, 2367, 382, 8, 2, 1],
                        "children": [16710],
                    }
                }
            }
        }
    },
    response_model=TaxonModel,
)
def query_taxa(
    taxon_id: int = Path(
        ..., description="Internal, the unique numeric id of this taxon.", example=12876
    ),
    _current_user: Optional[int] = Depends(get_optional_current_user),
) -> Optional[TaxonBO]:
    """
    Returns **information about the taxon** corresponding to the given id, including its lineage.
    """
    with TaxonomyService() as sce:
        ret: Optional[TaxonBO] = sce.query(taxon_id)
    return ret


@app.get(
    "/taxon/{taxon_id}/usage",
    operation_id="query_taxa_usage",
    tags=["Taxonomy Tree"],
    response_model=List[TaxonUsageModel],
)
def query_taxa_usage(
    taxon_id: int = Path(
        ..., description="Internal, the unique numeric id of this taxon.", example=12876
    ),
    _current_user: Optional[int] = Depends(get_optional_current_user),
) -> List[Dict[str, Any]]:
    """
    **Where a given taxon is used.**

    Only validated uses are returned.
    """
    with TaxonomyService() as sce:
        ret = sce.query_usage(taxon_id)
    return ret


@app.get(
    "/taxon_set/search",
    operation_id="search_taxa",
    tags=["Taxonomy Tree"],
    response_model=List[TaxaSearchRsp],
)
def search_taxa(
    query: str = Query(
        ...,
        description="Use this query for matching returned taxa names.",
        example="Ban",
    ),
    project_id: Optional[int] = Query(
        default=None, description="Internal, numeric id of the project.", example=1
    ),
    current_user: Optional[int] = Depends(get_optional_current_user),
) -> List[TaxaSearchRsp]:
    """
    **Search for taxa by name.**

    Queries can be 'small', i.e. of length ﹤3 and even zero-length.

    🔓 For a public, unauthenticated call :
    - zero-length and small queries always return nothing.
    - otherwise, a full search is done and results are returned in alphabetical order.

    🔒 For an authenticated call :
    - zero-length queries: return the MRU list in full.
    - small queries: the MRU list is searched, so that taxa in the recent list are returned, if matching.
    - otherwise, a full search is done. Results are ordered so that taxa in the project list are in first,
        and are signalled as such in the response.
    """
    with TaxonomyService() as sce:
        ret = sce.search(current_user_id=current_user, prj_id=project_id, query=query)
    return ret


@app.get(
    "/taxon_set/query",
    operation_id="query_taxa_set",
    tags=["Taxonomy Tree"],
    response_model=List[TaxonModel],
    response_class=MyORJSONResponse,  # Force the ORJSON encoder
)
async def query_taxa_set(  # MyORJSONResponse -> JSONResponse -> Response -> await
    ids: str = Query(
        ...,
        title="Ids",
        description="The separator between numbers is arbitrary non-digit, e.g. ':', '|' or ','.",
        example="1:2:3",
    ),
    _current_user: Optional[int] = Depends(get_optional_current_user),
) -> MyORJSONResponse:  # List[TaxonBO]:
    """
    Returns **information about several taxa**, including their lineage.
    """
    num_ids = _split_num_list(ids)
    with TaxonomyService() as sce:
        ret = sce.query_set(num_ids)
    return MyORJSONResponse(ret)


@app.get(
    "/taxon/central/{taxon_id}",
    operation_id="get_taxon_in_central",
    tags=["Taxonomy Tree"],
    response_model=List[TaxonCentral],
)
def get_taxon_in_central(
    taxon_id: int = Path(
        ..., description="Internal, the unique numeric id of this taxon.", example=12876
    ),
    _current_user: int = Depends(get_current_user),
) -> str:
    """
    Return **EcoTaxoServer full record for this taxon**.
    """
    with CentralTaxonomyService() as sce:
        return sce.get_taxon_by_id(taxon_id)


# TODO JCE - examples description
# Below pragma is because we need the same params as EcoTaxoServer, but we just relay them
# noinspection PyUnusedLocal
@app.put("/taxon/central", operation_id="add_taxon_in_central", tags=["Taxonomy Tree"])
def add_taxon_in_central(
    name: str = Query(
        ...,
        title="Name",
        description="The taxon/category verbatim name.",
        example="Echinodermata",
    ),
    parent_id: int = Query(
        ...,
        title="Parent Id",
        description="It's not possible to create a root taxon.",
        example=2367,
    ),
    taxotype: str = Query(
        ...,
        title="Taxo Type",
        description="The taxon type, 'M' for Morpho or 'P' for Phylo.",
        example="P",
    ),
    creator_email: str = Query(
        ...,
        title="Creator email",
        description="The email of the taxo creator.",
        example="user.creator@email.com",
    ),
    request: Request = Query(..., title="Request", description=""),
    source_desc: Optional[str] = Query(
        default=None,
        title="Source desc",
        description="The source description.",
        example="null",
    ),
    source_url: Optional[str] = Query(
        default=None,
        title="Source url",
        description="The source url.",
        example="http://www.google.fr/",
    ),
    current_user: int = Depends(get_current_user),
) -> str:
    """
    **Create a taxon** on EcoTaxoServer.

    🔒 Logged user must be manager (on any project) or application admin.
    """
    with CentralTaxonomyService() as sce:
        # Clone params which are immutable
        params = {k: v for k, v in request.query_params.items()}
        return sce.add_taxon(current_user, params)


@app.get(
    "/taxa/stats/push_to_central",
    operation_id="push_taxa_stats_in_central",
    tags=["Taxonomy Tree"],
)
def push_taxa_stats_in_central(
    _current_user: int = Depends(get_current_user),
) -> Any:
    """
    **Push present instance stats**, into EcoTaxoServer.
    """
    with CentralTaxonomyService() as sce:
        return sce.push_stats()


@app.get(
    "/taxa/pull_from_central",
    operation_id="pull_taxa_update_from_central",
    tags=["Taxonomy Tree"],
)
def pull_taxa_update_from_central(
    _current_user: int = Depends(get_current_user),
) -> Dict[str, Any]:
    """
    **Returns what changed in EcoTaxoServer managed tree** and update local tree accordingly.

    i.e. : the number of inserts as nbr_inserts, updates as nbr_updates and errors as errors.
    """
    with CentralTaxonomyService() as sce:
        ret: Dict[str, Any] = sce.pull_updates()
    return ret


@app.get(
    "/worms/{aphia_id}",
    operation_id="query_taxa_in_worms",
    tags=["Taxonomy Tree"],
    include_in_schema=False,
    response_model=TaxonModel,
)
def query_taxa_in_worms(
    aphia_id: int,
    # = Path(..., description="Internal, the unique numeric id of this user.", default=None)
    _current_user: Optional[int] = Depends(get_optional_current_user),
) -> Optional[TaxonBO]:
    """
    Information about a single taxon in WoRMS reference, including its lineage.
    """
    with TaxonomyService() as sce:
        ret: Optional[TaxonBO] = sce.query_worms(aphia_id)
    return ret


@app.get(
    "/taxa_ref_change/refresh",
    operation_id="refresh_taxa_db",
    tags=["WIP"],
    include_in_schema=False,
    status_code=status.HTTP_200_OK,
)
async def refresh_taxa_db(  # async due to StreamingResponse
    max_requests: int, current_user: int = Depends(get_current_user)
) -> StreamingResponse:  # pragma:nocover
    """
    Refresh local mirror of WoRMS database.
    """
    with TaxonomyChangeService(max_requests) as sce:
        with RightsThrower():
            tsk = sce.db_refresh(current_user)
            async_bg_run(tsk)  # Run in bg while streaming logs
    # Below produces a chunked HTTP encoding, which is officially only HTTP 1.1 protocol
    return StreamingResponse(
        log_streamer(sce.temp_log, "Done,"), media_type="text/plain"
    )


@app.get(
    "/taxa_ref_change/check/{aphia_id}",
    operation_id="check_taxa_db",
    tags=["WIP"],
    include_in_schema=False,
    status_code=status.HTTP_200_OK,
)
async def check_taxa_db(  # async due to Response
    aphia_id: int, current_user: int = Depends(get_current_user)
) -> Response:  # pragma:nocover
    """
    Check that the given aphia_id is correctly stored.
    """
    with TaxonomyChangeService(1) as sce:
        with RightsThrower():
            msg = await sce.check_id(current_user, aphia_id)
    # Below produces a chunked HTTP encoding, which is officially only HTTP 1.1 protocol
    return Response(msg, media_type="text/plain")


@app.get(
    "/taxa_ref_change/matches",
    operation_id="matching_with_worms_nice",
    tags=["WIP"],
    include_in_schema=False,
    status_code=status.HTTP_200_OK,
)
def matching_with_worms_nice(
    request: Request, current_user: int = 0  # Depends(get_current_user)
) -> Response:  # pragma:nocover
    """
    Show current state of matches - HTML version.
    """
    params = request.query_params
    with TaxonomyChangeService(0) as sce:
        with RightsThrower():
            # noinspection PyProtectedMember
            data = sce.matching(current_user, params._dict)
        return templates.TemplateResponse(
            "worms.html",
            {"request": request, "matches": data, "params": params},
            headers=CRSF_header,
        )


# ######################## END OF TAXA_REF


@app.get(
    "/admin/images/{project_id}/digest",
    operation_id="digest_project_images",
    tags=["WIP"],
    include_in_schema=False,
    response_model=str,
)
def digest_project_images(
    max_digests: Optional[int],
    project_id: int = Path(
        ..., description="Internal, numeric id of the project.", example=1
    ),
    current_user: int = Depends(get_current_user),
) -> str:
    """
    Compute digests for images referenced from a project.
    """
    max_digests = 1000 if max_digests is None else max_digests
    with ImageManagerService() as sce:
        with RightsThrower():
            ret: str = sce.do_digests(current_user, project_id, max_digests)
    return ret


@app.get(
    "/admin/images/digest",
    operation_id="digest_images",
    tags=["WIP"],
    include_in_schema=False,
    response_model=str,
)
def digest_images(
    max_digests: Optional[int] = Query(
        default=100000, description="Number of images to scan."
    ),
    project_id: Optional[int] = Query(
        default=None, description="Internal, numeric id of the project."
    ),
    current_user: int = Depends(get_current_user),
) -> str:
    """
    Compute digests if they are not.
    """
    with ImageManagerService() as sce:
        with RightsThrower():
            ret: str = sce.do_digests(
                current_user, prj_id=project_id, max_digests=max_digests
            )
    return ret


@app.get(
    "/admin/images/cleanup1",
    operation_id="cleanup_images_1",
    tags=["WIP"],
    include_in_schema=False,
    response_model=str,
)
def cleanup_images_1(
    project_id: int = Query(
        ..., description="Internal, numeric id of the project.", example=1
    ),
    max_deletes: Optional[int] = None,
    current_user: int = Depends(get_current_user),
) -> str:
    """
    Remove duplicated images inside same object. Probably due to import update bug.
    """
    max_deletes = 10000 if max_deletes is None else max_deletes
    with ImageManagerService() as sce:
        with RightsThrower():
            ret: str = sce.do_cleanup_dup_same_obj(
                current_user, prj_id=project_id, max_deletes=max_deletes
            )
    return ret


@app.get(
    "/admin/nightly",
    operation_id="nightly_maintenance",
    tags=["WIP"],
    include_in_schema=False,
    response_model=str,
)
def nightly_maintenance(current_user: int = Depends(get_current_user)) -> int:
    """
    Do nightly cleanups and calculations.
    """
    with NightlyJobService() as sce:
        with RightsThrower():
            ret: int = sce.run(current_user)
    return ret


@app.get(
    "/admin/monitor",
    operation_id="activity_monitor",
    tags=["MONITOR"],
    include_in_schema=False,
    response_model=str,
)
async def activity_monitor(
    _current_user: int = Depends(get_current_user),
) -> FileResponse:  # async due to FileResponse
    """
    Return some API endpoints activity log
    """
    return FileResponse(str(MONITOR_LOG_PATH))


@app.get(
    "/admin/machine_learning/train",
    operation_id="machine_learning_train",
    tags=["WIP"],
    include_in_schema=False,
    response_model=str,
)
def machine_learning_train(
    project_id: int = Query(
        ...,
        title="Input project #",
        description="Images will be fetched from this project.",
        example="1040",
    ),
    model_name: str = Query(
        ...,
        title="Produced model name",
        description="File where the CNN model will be written.",
        example="zooscan",
    ),
    current_user: int = Depends(get_current_user),
) -> str:
    """
    Entry point for training the CNN features, from a reference project.
    """
    assert project_id is not None, "Please provide a project_id e.g. ?project_id=1234"
    assert (
        model_name is not None
    ), "Please provide a model name e.g. &model_name=zooscan"
    # Import here only because of numpy version conflict b/w lycon and tensorflow
    from API_operations.admin.MachineLearning import MachineLearningService

    with MachineLearningService() as sce:
        with RightsThrower():
            ret: str = sce.train(current_user, project_id, model_name)
    return ret


@app.get(
    "/admin/db/query",
    operation_id="db_direct_query",
    tags=["admin"],
    include_in_schema=True,
    response_class=MyORJSONResponse,
)
async def direct_db_query(  # MyORJSONResponse -> JSONResponse -> Response -> await
    q: str = Query(
        ...,
        title="Query",
        description="The SQL to execute.",
        example="select count(1) from objects",
    ),
    current_user: int = Depends(get_current_user),
) -> MyORJSONResponse:
    """
    For making selects on the DB.
    🔒 Admin only.
    """
    with DatabaseService() as sce:
        with RightsThrower():
            hdr, data = sce.execute_query(current_user, q)
    ret = {"header": hdr, "data": data}
    return MyORJSONResponse(ret)


# ######################## END OF ADMIN


@app.get(
    "/jobs/", operation_id="list_jobs", tags=["jobs"], response_model=List[JobModel]
)
def list_jobs(
    for_admin: bool = Query(
        ...,
        title="For admin",
        description="If FALSE return the jobs for current user, else return all of them.",
        example=False,
    ),
    current_user: int = Depends(get_current_user),
) -> List[JobBO]:
    """
    **Return the jobs** for current user, or all of them if admin is asked for.
    """
    with JobCRUDService() as sce:
        with RightsThrower():
            ret: List[JobBO] = sce.list(current_user, for_admin)
    return ret


@app.get(
    "/jobs/{job_id}/", operation_id="get_job", tags=["jobs"], response_model=JobModel
)
def get_job(
    job_id: int = Path(
        ..., description="Internal, the unique numeric id of this job.", example=47445
    ),
    current_user: int = Depends(get_current_user),
) -> JobBO:
    """
    Returns **information about the job** corresponding to the given id.
    """
    with JobCRUDService() as sce:
        with RightsThrower():
            ret: JobBO = sce.query(current_user, job_id)
    return ret


@app.post(
    "/jobs/{job_id}/answer",
    operation_id="reply_job_question",
    tags=["jobs"],
    responses={200: {"content": {"application/json": {"example": null}}}},
)
def reply_job_question(
    job_id: int = Path(
        ..., description="Internal, the unique numeric id of this job.", example=47445
    ),
    reply: Dict[str, Any] = Body(default={}, title="Reply job question"),
    current_user: int = Depends(get_current_user),
) -> None:
    """
    **Send answers to last question.** The job resumes after it receives the reply.

    Return **NULL upon success.**

    *Note: It's only about data storage here.*


    If the data is technically NOK e.g. not a JS object, standard 422 error should be thrown.

    If the data is incorrect from consistency point of view, the job will return in Asking state.
    """
    with JobCRUDService() as sce:
        with RightsThrower():
            sce.reply(current_user, job_id, reply)


@app.get(
    "/jobs/{job_id}/restart",
    operation_id="restart_job",
    tags=["jobs"],
    responses={200: {"content": {"application/json": {"example": null}}}},
)
def restart_job(
    job_id: int = Path(
        ..., description="Internal, the unique numeric id of this job.", example=47445
    ),
    current_user: int = Depends(get_current_user),
) -> None:
    """
    **Restart the job related to the given id.**

    Return **NULL upon success.**

    🔒 The job must be in a restartable state, and be accessible to current user.
    """
    with JobCRUDService() as sce:
        with RightsThrower():
            sce.restart(current_user, job_id)


@app.get("/jobs/{job_id}/log", operation_id="get_job_log_file", tags=["jobs"])
async def get_job_log_file(  # async due to FileResponse
    job_id: int = Path(
        ..., description="Internal, the unique numeric id of this job.", example=47445
    ),
    current_user: int = Depends(get_current_user),
) -> FileResponse:
    """
    **Return the log file produced by given job.**

    🔒 The job must be accessible to current user.
    """
    with JobCRUDService() as sce:
        with RightsThrower():
            path = sce.get_log_path(current_user, job_id)
    return FileResponse(str(path))


@app.get(
    "/jobs/{job_id}/file",
    operation_id="get_job_file",
    tags=["jobs"],
    responses={
        200: {
            "content": {"application/zip": {}, "text/tab-separated-values": {}},
            "description": "Return the produced file.",
        }
    },
)
async def get_job_file(  # async due to StreamingResponse
    job_id: int = Path(
        ..., description="Internal, the unique numeric id of this job.", example=47445
    ),
    current_user: int = Depends(get_current_user),
    range_header: Optional[str] = Header(None, alias="Range"),
) -> StreamingResponse:
    """
    **Return the file produced by given job.**

    🔒 The job must be accessible to current user.
    """
    with JobCRUDService() as sce:
        with RightsThrower():
            file_like, file_name, media_type = sce.get_file_stream(current_user, job_id)
    headers = {
        "content-disposition": 'attachment; filename="' + file_name + '"',
        "content-length": str(file_like.size()),
        "accept-ranges": "bytes",
    }
    status_code = adjust_if_ranged(range_header, file_like, headers)
    return StreamingResponse(
        content=file_like,
        status_code=status_code,
        headers=headers,
        media_type=media_type,
    )


@app.delete(
    "/jobs/{job_id}",
    operation_id="erase_job",
    tags=["jobs"],
    responses={200: {"content": {"application/json": {"example": null}}}},
)
def erase_job(
    job_id: int = Path(
        ..., description="Internal, the unique numeric id of this job.", example=47445
    ),
    current_user: int = Depends(get_current_user),
) -> None:
    """
    **Delete the job** from DB, with associated storage.

    Return **NULL upon success.**

    If the job is running then kill it.

    🔒 The job must be accessible to current user.
    """
    with JobCRUDService() as sce:
        with RightsThrower():
            sce.delete(current_user, job_id)


# ######################## END OF JOBS
# TODO JCE - description example
@app.get(
    "/my_files/{sub_path:path}",
    operation_id="list_user_files",
    tags=["Files"],
    response_model=DirectoryModel,
)
def list_user_files(
    sub_path: str,  # = Query(..., title="Sub path", description="", example=""),
    current_user: int = Depends(get_current_user),
) -> DirectoryModel:
    """
    **List the private files** which are usable for some file-related operations.
    A sub_path starting with "/" is considered relative to user folder.

    *e.g. import.*
    """
    with UserFolderService() as sce:
        with RightsThrower():
            file_list = sce.list(sub_path, current_user)
    return file_list


@app.post(
    "/my_files/",
    operation_id="post_user_file",
    tags=["Files"],
    responses={
        200: {
            "content": {
                "application/json": {
                    "example": "/ftp_plankton/Ecotaxa_Data_to_import/uploadedFile.zip"
                }
            }
        }
    },
    response_model=str,
)
async def put_user_file(  # async due to await file store
    file: UploadFile = File(..., title="File", description=""),
    path: Optional[str] = Form(
        title="Path", description="The client-side full path of the file.", default=None
    ),
    tag: Optional[str] = Form(
        title="Tag",
        description="If a tag is provided, then all files with the same tag are grouped (in a sub-directory). Otherwise, a temp directory with only this file will be created.",
        default=None,
    ),
    current_user: int = Depends(get_current_user),
) -> str:
    """
    **Upload a file for the current user.**

    The returned text will contain a server-side path which is usable for some file-related operations.

    *e.g. import.*
    """
    with UserFolderService() as sce:
        with ValidityThrower(), RightsThrower():
            assert ".." not in str(path) + str(tag), "Forbidden"
            file_name = await sce.store(current_user, file, path, tag)
        return file_name


@app.get(
    "/common_files/",
    operation_id="list_common_files",
    tags=["Files"],
    response_model=DirectoryModel,
)
def list_common_files(
    path: str = Query(
        ..., title="path", description="", example="/ftp_plankton/Ecotaxa_Exported_data"
    ),
    current_user: int = Depends(get_current_user),
) -> DirectoryModel:
    """
    **List the common files** which are usable for some file-related operations.

    *e.g. import.*
    """
    with CommonFolderService() as sce:
        with RightsThrower():
            file_list = sce.list(path, current_user)
    return file_list


# ######################## END OF FILES
# ######################## START OF USERS FILES
@app.get(
    "/user_files/{sub_path:path}",
    operation_id="list_my_files",
    tags=["Myfiles"],
    response_model=DirectoryModel,
)
def list_my_files(
    sub_path: str,  # = Query(..., title="Sub path", description="", example=""),
    current_user: int = Depends(get_current_user),
) -> DirectoryModel:
    """
    **List the private files** from user files directory  which are usable for some file-related operations.
    A sub_path starting with "/" is considered relative to user folder.

    *e.g. import.*
    """
    with UserFilesFolderService() as sce:
        with RightsThrower():
            file_list = sce.list(sub_path, current_user)
    return file_list


@app.post(
    "/user_files/",
    operation_id="post_my_file",
    tags=["Myfiles"],
    responses={
        200: {
            "content": {
                "application/json": {
                    "example": "/ftp_plankton/Ecotaxa_Data_to_import/uploadedFile.zip"
                }
            }
        }
    },
    response_model=str,
)
async def put_my_file(  # async due to await file store
    file: UploadFile = File(..., title="File", description=""),
    path: Optional[str] = Form(
        title="Path", description="The client-side full path of the file.", default=None
    ),
    current_user: int = Depends(get_current_user),
) -> str:
    """
    **Upload a file for the current user files directory.**

    The returned text will contain a server-side path which is usable for some file-related operations.

    *e.g. import.*
    """
    with UserFilesFolderService() as sce:
        with ValidityThrower(), RightsThrower():
            assert ".." not in str(path), "Forbidden"
            file_name = await sce.store(current_user, file, path)
    return file_name


@app.post(
    "/user_files/mv/",
    operation_id="move_my_file",
    tags=["Myfiles"],
    responses={
        200: {
            "content": {
                "application/json": {
                    "example": "/ftp_plankton/Ecotaxa_Data_to_import/uploadedFile.zip"
                }
            }
        }
    },
    response_model=str,
)
def move_file(  # async due to await file move
    source_path: str = Form(
        title="Source Path",
        description="The client-side full path of the file or directory to be moved.",
        default=None,
    ),
    dest_path: str = Form(
        title="Destination Path",
        description="The client-side full path of the destination file or directory.",
        default=None,
    ),
    current_user: int = Depends(get_current_user),
) -> str:
    """
    **Move (or rename depending on source and dest path) a file or directory in the current user files directory.**
    The returned text will contain a server-side path which is usable for some file-related operations.
    """
    with UserFilesFolderService() as sce:
        with ValidityThrower(), RightsThrower():
            assert ".." not in str(source_path), "Forbidden"
            assert ".." not in str(dest_path), "Forbidden"
            dest_path = sce.move(source_path, dest_path, current_user)
    return dest_path


@app.post(
    "/user_files/rm/",
    operation_id="remove_my_file",
    tags=["Myfiles"],
    responses={200: {"content": {"application/json": {"example": 0}}}},
    response_model=int,
)
def remove_file(
    source_path: str = Form(
        title="Source Path",
        description="The client-side full path of the file  or directory to be removed.",
        default=None,
    ),
    current_user: int = Depends(get_current_user),
) -> int:
    """
    **Remove a file, or directory in the current user files directory.**
    """
    with UserFilesFolderService() as sce:
        with ValidityThrower(), RightsThrower():
            assert ".." not in str(source_path), "Forbidden"
            sce.remove(source_path, current_user)
    return 1


@app.post(
    "/user_files/create/",
    operation_id="create_my_file",
    tags=["Myfiles"],
    responses={
        200: {
            "content": {
                "application/json": {
                    "example": "/ftp_plankton/Ecotaxa_Data_to_import/uploadedFile.zip"
                }
            }
        }
    },
    response_model=str,
)
async def create_file(  # async due to await file store
    source_path: str = Form(
        title="Source Path",
        description="The client-side full path of the file or directory to be moved.",
        default=None,
    ),
    current_user: int = Depends(get_current_user),
) -> str:
    """
    **Create a new file or directory in the current user files directory.**
    The returned text will contain a server-side path which is usable for some file-related operations.
    """
    with UserFilesFolderService() as sce:
        with ValidityThrower(), RightsThrower():
            assert ".." not in str(source_path), "Forbidden"
            new_path = sce.create(source_path, current_user)
    return new_path


# ######################## END OF USERS FILES

system_status_resp = """Config dump:
  secret_key: *************
  db_user: postgres
  db_password: *************
  db_host: localhost
  db_port: 5432
  db_database: ecotaxa
  ro_db_user: readerole
  ro_db_password: *************
  ro_db_host: localhost
  ro_db_port: 5432
  ro_db_database: ecotaxa
  db_toolsdir: /usr/bin
  sqlalchemy_database_uri: postgresql+psycopg2://+DB_USER+:+DB_PASSWORD+@+DB_HOST+/+DB_DATABASE+?application_name=ecotaxasqla
  sqlalchemy_echo: False
  sqlalchemy_pool_size: 50
  security_password_hash: *************
  security_password_salt: *************
  security_changeable: True
  security_post_change_view: /
  security_send_password_change_email: *************
  appmanager_email: marc.picheral@obs-vlfr.fr
  appmanager_name: Marc Picheral
  username: 'admin'
  password: *************
  thumbsizelimit: 400
  serverloadarea: '/plankton_rw'
  pythonexecutable: /home/ecotaxa/venv_ecotaxa/bin/python3
  serverurl: https://ecotaxa.obs-vlfr.fr
  part_default_visible_delay: 2
  part_default_general_export_delay: 24
  part_default_plankton_export_delay: 36
  google_analytics_id: UA-100751107-1
  recaptchaid: 6LcNbXgUAAAAAN683bG-gWlXDhZFyMBePp-SM6t8
  recaptchasecret: *************
  scn_enabled: True
  scn_binary: /home/ecotaxa/ecotaxa/SCN_networks/ecotaxa
  ftpexportarea: '/plankton_rw/ftp_plankton/Ecotaxa_Exported_data'
  taxoserver_url: http://ecotaxoserver.obs-vlfr.fr
  taxoserver_instance_id: 1
  taxoserver_shared_secret: *************
Paths:
  /plankton_rw (from serverloadarea): OK
  /plankton_rw/ftp_plankton/Ecotaxa_Exported_data (from ftpexportarea): OK"""


@app.get(
    "/status",
    operation_id="system_status",
    tags=["WIP"],
    responses={200: {"content": {"application/json": {"example": system_status_resp}}}},
)
def system_status(
    current_user: Optional[int] = Depends(get_optional_current_user),
) -> Response:
    """
    **Report the status**, mainly used for verifying that the server is up.
    Depending on provided credentials, you get more or less information.
    """
    with StatusService() as sce:
        return Response(sce.run(current_user), media_type="text/plain")


# ######################## END OF WIP


@app.get("/error", operation_id="system_error", tags=["misc"])
def system_error(_current_user: int = Depends(get_current_user)) -> None:
    """
    **Return a 500 internal error**, on purpose so the stack trace is visible and client
    can see what it gives.
    """
    with RightsThrower():
        assert False


@app.get(
    "/noop",
    operation_id="do_nothing",
    tags=["misc"],
    response_model=Union[ObjectHeaderModel, HistoricalClassificationModel],  # type: ignore
)
def do_nothing(_current_user: int = Depends(get_current_user)):
    """
    **This entry point will just do nothing.**

    It's also used for exporting models we need on client side.
    """


@app.get(
    "/constants", operation_id="used_constants", tags=["misc"], response_model=Constants
)
def used_constants() -> Constants:
    """
    **Return useful strings for user dialog.**

    Now also used for values extracted from Config.
    """
    with ConstantsService() as sce:
        return sce.get()


@app.get(
    "/ml_models",
    operation_id="query_ml_models",
    tags=["misc"],
    response_model=List[MLModel],
)
def query_ml_models() -> List[MLModel]:
    """
    **Return the list of machine learning models, which can be used for extracting image features.**
    """
    with PredictionDataService() as sce:
        models = sce.get_models()
    return [MLModel(name=a_model) for a_model in models]


# ######################## END OF MISC


@app.get(
    "/vault/{dir_id}/{img_in_dir}",
    operation_id="get_image",
    tags=["image"],
    include_in_schema=False,
)
async def get_image(  # async due to StreamingResponse
    dir_id: str = Path(
        ...,
        description="Internal, image directory ID, 0-padded if < 1000.",
        example="0123",
    ),
    img_in_dir: str = Path(
        ..., description="Internal, image path in directory.", example="0075.jpg"
    ),
) -> StreamingResponse:
    """
    Stream a vault image by its ref.
    """
    with ImageService() as sce:
        file_like, length, media_type = sce.get_stream(dir_id, img_in_dir)
    headers = {"content-length": str(length)}
    return StreamingResponse(file_like, headers=headers, media_type=media_type)


# ######################## END OF MISC

# @app.get("/loadtest", tags=['WIP'], include_in_schema=False)
# def load_test() -> Response:
#     """
#         Simulate load with various response time. The Service() gets a session from the DB pool.
#         See if we just wait or fail to serve:
#         httperf --server=localhost --port=8000 --uri=/loadtest --num-conns=1000 --num-calls=10
#     """
#     with StatusService() as sce:
#     import time
#     time.sleep(random()/10)
#     return Response(sce.run(), media_type="text/plain")

app.add_exception_handler(
    status.HTTP_500_INTERNAL_SERVER_ERROR, internal_server_error_handler
)

dump_openapi(app, __file__)

# Can be overwritten for testing
# Note: in PROD there are 16 workers, statistically the jobs will start very fast
JOB_INTERVAL = 5


@app.on_event("startup")
def startup_event() -> None:
    # Small service call, to ensure the DB is OK
    with ConstantsService():
        pass
    # Clean memory every minute
    JobScheduler.todo_on_idle = regular_mem_cleanup
    # Don't run predictions, they are left to a specialized runner
    JobScheduler.FILTER = [PredictForProject.JOB_TYPE]
    JobScheduler.launch_at_interval(JOB_INTERVAL)


@app.on_event("shutdown")
def shutdown_event() -> None:
    JobScheduler.shutdown()


def _split_num_list(ids: str) -> List[int]:
    # Find first non-num char, decide it's a separator
    for c in ids:
        if c not in "0123456789":
            sep = c
            break
    else:
        sep = ","
    num_ids = [int(x) for x in ids.split(sep) if x.isdigit()]
    return num_ids<|MERGE_RESOLUTION|>--- conflicted
+++ resolved
@@ -76,17 +76,12 @@
     ClassifyAutoReqMult,
     ObjectHeaderModel,
 )
-<<<<<<< HEAD
-from API_models.prediction import PredictionRsp, PredictionReq, MLModel
-from API_models.simsearch import SimilaritySearchReq, SimilaritySearchRsp
-=======
 from API_models.prediction import (
     PredictionRsp,
     PredictionReq,
     MLModel,
     PredictionInfoRsp,
 )
->>>>>>> 3ecb08c3
 from API_models.subset import SubsetReq, SubsetRsp
 from API_models.taxonomy import (
     TaxaSearchRsp,
@@ -179,7 +174,7 @@
 
 app = FastAPI(
     title="EcoTaxa",
-    version="0.0.39",
+    version="0.0.40",
     # openapi URL as seen from navigator, this is included when /docs is required
     # which serves swagger-ui JS app. Stay in /api sub-path.
     openapi_url="/api/openapi.json",
