# -*- coding: utf-8 -*-
# This file is part of Ecotaxa, see license.md in the application root directory for license informations.
# Copyright (C) 2015-2020  Picheral, Colin, Irisson (UPMC-CNRS)
#
from typing import Dict, Tuple, List, Type, Optional, ClassVar

from helpers.DynamicLogs import get_logger
from .Bean import Bean
from .Direct import text
from .ORM import Session, Table, MetaData, minimal_table_of
from .Postgres import SequenceCache
<<<<<<< HEAD
=======
from .. import Prediction
>>>>>>> 3ecb08c3
from ..CNNFeatureVector import ObjectCNNFeatureVector
from ..Image import Image
from ..Object import ObjectHeader, ObjectFields, ObjectsClassifHisto

logger = get_logger(__name__)


# TODO: Dropped in pgAdmin
# self.session.execute("ALTER TABLE obj_field ADD CONSTRAINT obj_field_objfid_fkey DEFERRABLE;")
# self.session.execute("SET CONSTRAINTS obj_field_objfid_fkey DEFERRED;")


class DBWriter(object):
    """
    Database writer for import/subset/CNN (with optimizations).
    @see SQLAlchemy Core documentation for principles.
    """

    SEQUENCE_CACHE_SIZE: ClassVar = 100

    def __init__(self, session: Session):
        self.session = session

        self.obj_tbl = ObjectHeader.__table__
        self.obj_fields_tbl = ObjectFields.__table__  # Slow by default @see narrow_to
        self.img_tbl = Image.__table__
        self.obj_cnn_vector_tbl = ObjectCNNFeatureVector.__table__
        self.obj_history_tbl = ObjectsClassifHisto.__table__
        self.pred_tbl = Prediction.__table__
        # Data
        self.obj_bulks: List[Bean] = []
        self.obj_fields_bulks: List[Bean] = []
        self.img_bulks: List[Bean] = []
        self.obj_cnn_bulks: List[Bean] = []
        self.obj_history_bulks: List[Bean] = []
        self.pred_bulks: List[Bean] = []

        # Save a bit of time for commit
        self.session.execute(text("SET synchronous_commit TO OFF;"))
        self.obj_seq_cache = SequenceCache(
            self.session, "seq_objects", self.SEQUENCE_CACHE_SIZE
        )
        self.img_seq_cache = SequenceCache(
            self.session, "seq_images", self.SEQUENCE_CACHE_SIZE
        )

    def narrow_to(self, target_fields: set):
        # Small optimization, the below allows minimal SQLAlchemy SQL sent to DB for large fields table
        metadata = MetaData()
        self.obj_fields_tbl = minimal_table_of(metadata, ObjectFields, target_fields)

    def do_bulk_save(self) -> None:
        nb_bulks = "%d/%d/%d/%d/%d/%d" % (
            len(self.obj_bulks),
            len(self.obj_fields_bulks),
            len(self.obj_cnn_bulks),
            len(self.img_bulks),
            len(self.obj_history_bulks),
            len(self.pred_bulks),
        )
        # TODO: Can be reused?
        inserts = [
            self.obj_tbl.insert(),
            self.obj_fields_tbl.insert(),
            self.obj_cnn_vector_tbl.insert(),
            self.img_tbl.insert(),
            self.obj_history_tbl.insert(),
            self.pred_tbl.insert(),
        ]
        # TODO: SQLAlchemy compiled_cache?
        bulk_sets = [
            self.obj_bulks,
            self.obj_fields_bulks,
            self.obj_cnn_bulks,
            self.img_bulks,
            self.obj_history_bulks,
            self.pred_bulks,
        ]
        for a_bulk_set, an_insert in zip(bulk_sets, inserts):
            if not a_bulk_set:
                continue
            self.session.execute(an_insert, a_bulk_set)
            a_bulk_set.clear()
        logger.info("Batch save objects of %s", nb_bulks)

    def add_db_entities(
        self,
        object_head_to_write: Bean,
        object_fields_to_write: Bean,
        image_to_write: Optional[Bean],
        prediction_to_write: Optional[Bean],
        new_records: int,
    ) -> None:
        # Bulk mode or Core do not create links (using ORM relationship), so we have to do manually
        if new_records > 1:
            # There is a new image and more
            # assert object_head_to_write.projid is not None
            assert object_head_to_write.orig_id is not None
            # Default value from sequences
            object_head_to_write.objid = self.obj_seq_cache.next()
            object_fields_to_write.objfid = object_head_to_write.objid
            object_fields_to_write.acquis_id = object_head_to_write.acquisid
            if prediction_to_write:
                prediction_to_write.object_id = object_head_to_write.objid
        if new_records >= 1 and image_to_write:
            # There is (potentially just) a new image
            image_to_write.imgid = self.img_seq_cache.next()
            image_to_write.objid = object_head_to_write.objid
        if new_records > 1:
            # There is a new image and more
            self.obj_fields_bulks.append(object_fields_to_write)
            self.obj_bulks.append(object_head_to_write)
            if prediction_to_write:
                self.pred_bulks.append(prediction_to_write)
        if new_records >= 1 and image_to_write:
            # There is (potentially just) a new image
            self.img_bulks.append(image_to_write)

    def add_vignette_backup(self, object_head_to_write, backup_img_to_write) -> None:
        backup_img_to_write.objid = object_head_to_write.objid
        backup_img_to_write.imgid = self.img_seq_cache.next()
        self.img_bulks.append(backup_img_to_write)

    def add_cnn_features(self, object_head_to_write, cnn_features: Bean) -> None:
        cnn_features.objcnnid = object_head_to_write.objid
        self.obj_cnn_bulks.append(cnn_features)

    def add_classif_log(self, object_head_to_write, classif_histo: List[Bean]) -> None:
        for a_bean in classif_histo:
            a_bean.objid = object_head_to_write.objid
        self.obj_history_bulks.extend(classif_histo)

    def add_cnn_features_with_pk(self, cnn_features: Bean) -> None:
        self.obj_cnn_bulks.append(cnn_features)

    def persist(self) -> None:
        self.do_bulk_save()

    def eof_cleanup(self) -> None:
        self.session.commit()<|MERGE_RESOLUTION|>--- conflicted
+++ resolved
@@ -9,10 +9,7 @@
 from .Direct import text
 from .ORM import Session, Table, MetaData, minimal_table_of
 from .Postgres import SequenceCache
-<<<<<<< HEAD
-=======
 from .. import Prediction
->>>>>>> 3ecb08c3
 from ..CNNFeatureVector import ObjectCNNFeatureVector
 from ..Image import Image
 from ..Object import ObjectHeader, ObjectFields, ObjectsClassifHisto
