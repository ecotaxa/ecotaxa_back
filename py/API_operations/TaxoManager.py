# -*- coding: utf-8 -*-
# This file is part of Ecotaxa, see license.md in the application root directory for license informations.
# Copyright (C) 2015-2020  Picheral, Colin, Irisson (UPMC-CNRS)
#
<<<<<<< HEAD
# Managing (i.e. not for end-user) services around taxonomy tree
#
=======
import random
>>>>>>> 2710920a
import tempfile
from collections import deque
from typing import Dict, Set, List, Tuple

from httpx import ReadTimeout, HTTPError

from BO.Rights import RightsBO
from DB import Taxonomy, Role
from DB.Project import ProjectTaxoStat
from DB.WoRMs import WoRMS
from DB.helpers.ORM import Query
from DB.helpers.ORM import only_res, func
from helpers.DynamicLogs import get_logger, switch_log_to_file, switch_log_back
from providers.WoRMS import WoRMSFinder
from .helpers.Service import Service

logger = get_logger(__name__)


class TaxonomyChangeService(Service):  # pragma:nocover
    """
        A service dedicated to the move from UniEUK taxonomy referential to WoRMS one.
        Not exposed to any category of user in the app.
    """
    MAX_QUERIES = 500

    def __init__(self, max_requests: int):
        super().__init__()
        self.temp_log = ""
        # aphia_id -> all_fetched
        self.existing_id: Dict[int, bool] = {}
        self.to_fetch: deque = deque()
        self.nb_queries = 0
        if max_requests is not None:
            self.max_queries = max_requests
        else:
            self.max_queries = self.MAX_QUERIES

    def log_to_temp(self) -> str:
        self.temp_log = tempfile.NamedTemporaryFile(suffix=".log", delete=True).name
        switch_log_to_file(self.temp_log)
        return self.temp_log

    async def db_refresh(self, current_user_id: int):
        """
            Refresh the local taxonomy DB.
        """
        # Security check
        _user = RightsBO.user_has_role(self.session, current_user_id, Role.APP_ADMINISTRATOR)
        await self._do_refresh()
        switch_log_back()

    @staticmethod
    def to_latin1_compat(a_str: str):
        if a_str is None:
            return a_str
        try:
            _str_lat1 = a_str.encode("latin-1")
        except UnicodeEncodeError:
            return a_str.encode("latin-1", errors='xmlcharrefreplace')
        return a_str

    # noinspection PyPep8Naming
    def json_to_ORM(self, a_child: Dict) -> WoRMS:
        """
            Prepare a DB record from the JSON structure returned by WoRMS REST API.
        """
        to_lat1 = self.to_latin1_compat
        ret = WoRMS()
        ret.aphia_id = a_child["AphiaID"]
        ret.kingdom = a_child["kingdom"]
        ret.url = a_child["url"]
        ret.scientificname = to_lat1(a_child["scientificname"])
        ret.authority = to_lat1(a_child["authority"])
        ret.status = a_child["status"]
        ret.unacceptreason = to_lat1(a_child["unacceptreason"])
        ret.taxon_rank_id = a_child["taxonRankID"]
        ret.rank = a_child["rank"]
        ret.valid_aphia_id = a_child["valid_AphiaID"]
        ret.valid_name = to_lat1(a_child["valid_name"])
        ret.valid_authority = to_lat1(a_child["valid_authority"])
        ret.parent_name_usage_id = a_child["parentNameUsageID"]
        ret.kingdom = a_child["kingdom"]
        ret.phylum = a_child["phylum"]
        ret.class_ = a_child["class"]
        ret.order = a_child["order"]
        ret.family = a_child["family"]
        ret.genus = to_lat1(a_child["genus"])
        ret.citation = to_lat1(a_child["citation"])
        ret.lsid = a_child["lsid"]
        ret.is_marine = a_child["isMarine"]
        ret.is_brackish = a_child["isBrackish"]
        ret.is_freshwater = a_child["isFreshwater"]
        ret.is_terrestrial = a_child["isTerrestrial"]
        ret.is_extinct = a_child["isExtinct"]
        ret.match_type = a_child["match_type"]
        ret.modified = a_child["modified"]
        return ret

    def _random_add_to_fetch(self, to_add: List[int]):
        random.shuffle(to_add)
        self.to_fetch.extend(to_add)

    async def _do_refresh(self):
        """
            Do the real job.
        """
        logger.info("Starting...")
        # Query all for fast existence testing
        qry = self.session.query(WoRMS.aphia_id, WoRMS.all_fetched)
        self.existing_ids = {rec[0]: rec[1] for rec in qry.all()}
        logger.info("Existing: %d entries", len(self.existing_ids))
        # What was not fetched needs to be
        self._random_add_to_fetch([an_id for an_id in self.existing_ids if not self.existing_ids[an_id]])
        # Loop until all was refreshed
        while True:
            try:
                id_to_fetch = self.to_fetch.popleft()
            except IndexError:
                break
            try:
                children_ids = await self._add_children_of(id_to_fetch)
            except ResourceWarning:
                logger.warning("Limit of %d queries reached.", self.max_queries)
                break
            except ReadTimeout:
                logger.warning("Timeout for %d.", id_to_fetch)
                continue
            except HTTPError as e:
                logger.warning("HTTP exception %s for %d.", str(e), id_to_fetch)
                continue
            # Report progress
            if len(children_ids) > 0:
                logger.info("Added to DB for %d: %s, %d queries done.", id_to_fetch, children_ids, self.nb_queries)
            else:
                logger.info("No child for {%d}, %d queries done.", id_to_fetch, self.nb_queries)
            # Add the children to the explore, in a random way
            self._random_add_to_fetch(list(children_ids))
        logger.info("Done, %d items remaining to fetch.", len(self.to_fetch))

    async def _add_children_of(self, parent_aphia_id: int) -> Set[int]:
        """
            Add in DB (recursively) the children of given taxon by its aphia_id.
        """
        # REST calls limit
        if self.nb_queries > self.max_queries:
            raise ResourceWarning("Not making more than %d queries", self.max_queries)
        # Note: It looks like the parent is returned with its children
        children, nb_queries = await WoRMSFinder.aphia_children_by_id(parent_aphia_id)
        self.nb_queries += nb_queries
        children_ids = set()
        added_children = []
        for a_child in children:
            to_add = self.json_to_ORM(a_child)
            to_add.all_fetched = False
            children_ids.add(to_add.aphia_id)
            if to_add.aphia_id in self.existing_ids:
                # TODO: Update
                pass
            else:
                self.session.add(to_add)
                added_children.append(to_add)
                self.existing_ids[to_add.aphia_id] = False
        # DB persist
        if len(children_ids) > 0:
            try:
                self.session.commit()
            except Exception as e:
                self.session.rollback()
                return self._do_one_by_one(added_children)
        # Signal done
        self.session.query(WoRMS).get(parent_aphia_id).all_fetched = True
        self.session.commit()
        return children_ids

    async def _get_db_children(self, aphia_id: int):
        """
            Return the known list of children for this aphia_id 
        """
        children_qry = self.session.query(WoRMS.aphia_id)
        children_qry = children_qry.filter(WoRMS.parent_name_usage_id == aphia_id)
        children_ids = set(only_res(children_qry.all()))
        return children_ids

    # TODO: /AphiaRecordsByDate Lists all AphiaRecords (taxa) that have their last edit action (modified or added)
    #  during the specified period
    # Get max of dates in our DB as start of range

    def matching(self, _current_user_id: int) -> List[Tuple[WoRMS, Taxonomy]]:
        """
            Return the list of matching entries b/w Taxonomy and WoRMS.
        """
        # No security check. TODO?
        used_taxo_ids: Query = self.session.query(ProjectTaxoStat.id).distinct()
        used_taxo_ids = used_taxo_ids.filter(ProjectTaxoStat.nbr > 0)

        qry: Query = self.session.query(Taxonomy, WoRMS)
        qry = qry.join(WoRMS, func.lower(WoRMS.scientificname) == func.lower(Taxonomy.name))
        qry = qry.filter(Taxonomy.id.in_(used_taxo_ids))
        qry = qry.order_by(func.lower(Taxonomy.name))
        # Format result
        ret = []
        for a_res in qry.all():
            # taxo: Taxonomy = a_res[0]
            # worms: WoRMS = a_res[1]
            # line = [worms.aphia_id, worms.status, taxo.id, taxo.name, taxo.taxotype, taxo.taxostatus]
            ret.append(a_res)
        return ret

    def _do_one_by_one(self, children):
        """
            There was an error inserting childre in bulk set. So do it one by one, and log
            the problem each time.
        """
        ret = set()
        for a_child in children:
            self.session.add(a_child)
            try:
                self.session.commit()
                ret.add(a_child.aphia_id)
            except Exception as e:
                self.session.rollback()
                logger.error("For child %s : %s", a_child, e)
        return ret<|MERGE_RESOLUTION|>--- conflicted
+++ resolved
@@ -2,12 +2,9 @@
 # This file is part of Ecotaxa, see license.md in the application root directory for license informations.
 # Copyright (C) 2015-2020  Picheral, Colin, Irisson (UPMC-CNRS)
 #
-<<<<<<< HEAD
 # Managing (i.e. not for end-user) services around taxonomy tree
 #
-=======
 import random
->>>>>>> 2710920a
 import tempfile
 from collections import deque
 from typing import Dict, Set, List, Tuple
