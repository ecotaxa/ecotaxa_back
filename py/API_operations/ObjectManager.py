# -*- coding: utf-8 -*-
# This file is part of Ecotaxa, see license.md in the application root directory for license informations.
# Copyright (C) 2015-2020  Picheral, Colin, Irisson (UPMC-CNRS)
#
from typing import Tuple, List, Optional, Set, Any

from API_models.filters import ProjectFiltersDict
<<<<<<< HEAD
from BO.Classification import HistoricalLastClassif, ClassifIDSetT, ClassifIDListT, ClassifIDT, ClassifScoresListT
=======
from BO.Classification import (
    HistoricalLastClassif,
    ClassifIDSetT,
    ClassifIDListT,
    ClassifIDT,
)
>>>>>>> 3350e9c2
from BO.ColumnUpdate import ColUpdateList
from BO.Mappings import TableMapping
from BO.Object import ObjectBO
from BO.ObjectSet import (
    DescribedObjectSet,
    ObjectIDListT,
    EnumeratedObjectSet,
    ObjectIDWithParentsListT,
    ObjectSetFilter,
    ObjectSetClassifChangesT,
)
from BO.Project import ProjectBO, ChangeTypeT
from BO.ReClassifyLog import ReClassificationBO
from BO.Rights import RightsBO, Action
from BO.Taxonomy import TaxonomyBO, ClassifSetInfoT
from BO.User import UserIDT
from DB.Object import (
    VALIDATED_CLASSIF_QUAL,
    PREDICTED_CLASSIF_QUAL,
    DUBIOUS_CLASSIF_QUAL,
    CLASSIF_QUALS,
    ObjectFields,
)
from DB.Project import ProjectIDT, Project
from DB.helpers import Result
from DB.helpers.Direct import text
from DB.helpers.Postgres import db_server_now
from DB.helpers.SQL import OrderClause

# noinspection PyUnresolvedReferences
from FS.ObjectCache import ObjectCache, ObjectCacheWriter
from FS.VaultRemover import VaultRemover
from helpers.DynamicLogs import get_logger
from helpers.Timer import CodeTimer
from .helpers.Service import Service

logger = get_logger(__name__)


class ObjectManager(Service):
    """
    Object manager, read, update, delete...
    """

    # Delete this chunk of objects at a time
    CHUNK_SIZE = 400

    def __init__(self) -> None:
        super().__init__()

    def query(
        self,
        current_user_id: Optional[UserIDT],
        proj_id: ProjectIDT,
        filters: ProjectFiltersDict,
        return_fields: Optional[List[str]] = None,
        order_field: Optional[str] = None,
        window_start: Optional[int] = None,
        window_size: Optional[int] = None,
    ) -> Tuple[ObjectIDWithParentsListT, List[List[Any]], int]:
        """
        Query the given project with given filters, return all IDs.
        If provided order_field, the result is sorted by this field.
        Ambiguity is solved in a stable (over calls) way.
        window_start and window_size allow to select a window of data in the result.
        """
        # Security check
        if current_user_id is None:
            prj = RightsBO.anonymous_wants(self.ro_session, Action.READ, proj_id)
            # Anonymous can only see validated objects
            filters["statusfilter"] = "V"
            user_id = -1
        else:
            user, prj = RightsBO.user_wants(
                self.session, current_user_id, Action.READ, proj_id
            )
            user_id = user.id

        free_columns_mappings = TableMapping(ObjectFields).load_from_equal_list(
            prj.mappingobj
        )

        # The order field has an impact on the query
        order_clause = self.cook_order_clause(order_field, free_columns_mappings)

        # Prepare a where clause and parameters from filter
        object_set: DescribedObjectSet = DescribedObjectSet(
            self.ro_session, proj_id, user_id, filters
        )

        extra_cols = self.add_return_fields(return_fields, free_columns_mappings)

        from_, where_clause, params = object_set.get_sql(order_clause, extra_cols)

        oid_lst, cnt = None, None
        # with ObjectCache(project=prj, mapping=free_columns_mappings,
        #                  where_clause=where_clause, order_clause=order_clause, params=params,
        #                  window_start=window_start, window_size=window_size) as cache:
        #     oid_lst, cnt = cache.pump_cache()

        if oid_lst is not None:
            total_col = "%d AS total" % cnt
        elif "obf." in where_clause.get_sql():
            # If the filter needs obj_field data it's more efficient to count with a window function
            # than issuing a second query.
            total_col = "COUNT(obh.objid) OVER() AS total"
        else:
            # Otherwise, no need for obj_field in count, less DB buffers
            total_col = "0 AS total"

        # The following hint is needed until we sort out why, time to time, there is a FTS on obj_head
        sql = """
    SET LOCAL enable_seqscan=FALSE;"""
        if oid_lst is not None:
            if (
                len(oid_lst) == 0
            ):  # All was filtered but an empty array does not work in below query
                oid_lst = [-1]  # impossible objid
            # SqlDialectInspection,SqlResolve
            sql += "\n    WITH ordr (ordr, objid)"
            sql += " AS (select * from UNNEST(:numbrs, :oids)) "
            # The CTE is ordered and in practice it orders the result as well,
            # but let's not depend on it, in case PG behavior evolves.
            params["numbrs"] = list(range(len(oid_lst)))
            params["oids"] = oid_lst
            from_ += "ordr ON ordr.objid = obh.objid"
            order_clause = OrderClause()
            order_clause.add_expression("ordr", "ordr")
            window_start = window_size = None  # The window is in the CTE
        sql += """
    SELECT obh.objid, acq.acquisid, sam.sampleid, %s%s
      FROM """ % (
            total_col,
            extra_cols,
        )
        sql += from_.get_sql() + " " + where_clause.get_sql()

        # Add order & window if relevant
        if order_clause is not None:
            sql += order_clause.get_sql()
        if window_start is not None:
            sql += " OFFSET %d" % window_start
        if window_size is not None:
            sql += " LIMIT %d" % window_size

        with CodeTimer("query: for %d using %s " % (proj_id, sql), logger):
            res: Result = self.ro_session.execute(text(sql), params)
        ids = []
        details = []
        total = 0
        objid: int
        acquisid: int
        sampleid: int
        for objid, acquisid, sampleid, total, *extra in res:
            ids.append((objid, acquisid, sampleid, proj_id))
            details.append(extra)

        if total == 0:
            # Total was not computed or left to 0
            total, _nbr_v, _nbr_d, _nbr_p = self.summary(
                current_user_id, proj_id, filters, only_total=True
            )

        # If we can, refresh the cache in background, most of the data should be in PG cache
        # if cache.should_refresh():
        #     # Try to fill the cache in background. We cannot pass a session as they do not cross threads.
        #     assert self.the_readonly_connection
        #     ObjectCacheWriter(cache).bg_fetch_fill(self.the_readonly_connection)

        return ids, details, total

    @staticmethod
    def cook_order_clause(
        order_field: Optional[str], mappings: TableMapping
    ) -> Optional[OrderClause]:
        """
        Prepare a SQL "order by" clause from the required field.
        The field is expressed using same table prefixes as return fields.
        """
        if order_field is None:
            return None
        ret = OrderClause()
        asc_desc = None
        if order_field[0] == "-":
            asc_desc = "DESC"
            order_field = order_field[1:]
        order_expr = ObjectBO._field_to_db_col(order_field, mappings)
        if order_expr is None:
            return None
        alias, order_col = order_expr.split(".", 1)
        # From PG doc: If NULLS LAST is specified, null values sort after all non-null values;
        # if NULLS FIRST is specified, null values sort before all non-null values.
        # If neither is specified, the default behavior is NULLS LAST when ASC is specified or implied,
        #    and NULLS FIRST when DESC is specified
        #    ***(thus, the default is to act as though nulls are larger than non-nulls)***
        # From me (LS): This is utterly strange for dates, as it means that unknown is in the future.
        ret.add_expression(
            alias, order_col, asc_desc, invert_nulls_first="_when" in order_col
        )
        # Disambiguate using obj_id, from one object table or the other
        if alias == "obf":
            ret.add_expression("obf", "objfid", asc_desc)
        else:
            if "obh.objid" not in ret.referenced_columns():
                ret.add_expression("obh", "objid", asc_desc)
        return ret

    @classmethod
    def add_return_fields(
        cls, return_fields: Optional[List[str]], mappings: TableMapping
    ) -> str:
        """
            From an API-named list of columns, return the real text for the SELECT to return them
        :param return_fields:
        :return:
        """
        vals = ObjectBO.resolve_fields(return_fields, mappings)
        if len(vals) == 0:
            return ""
        return ",\n" + ", ".join(vals)

    def parents_by_id(
        self, current_user_id: UserIDT, object_ids: ObjectIDListT
    ) -> ObjectIDWithParentsListT:
        """
        Query the given IDs, return parents.
        """
        # Security check
        obj_set = EnumeratedObjectSet(self.ro_session, object_ids)
        # Get project IDs for the objects and verify rights
        prj_ids = obj_set.get_projects_ids()
        for a_prj_id in prj_ids:
            RightsBO.user_wants(self.session, current_user_id, Action.READ, a_prj_id)

        sql = """
    SELECT obh.objid, acq.acquisid, sam.sampleid, sam.projid
      FROM obj_head obh
      JOIN acquisitions acq on acq.acquisid = obh.acquisid 
      JOIN samples sam on sam.sampleid = acq.acq_sample_id 
     WHERE obh.objid = any (:ids) """
        params = {"ids": object_ids}

        res: Result = self.ro_session.execute(text(sql), params)
        ids = [
            (objid, acquisid, sampleid, projid)
            for objid, acquisid, sampleid, projid in res
        ]
        return ids

    def summary(
        self,
        current_user_id: Optional[UserIDT],
        proj_id: ProjectIDT,
        filters: ProjectFiltersDict,
        only_total: bool,
    ) -> Tuple[int, Optional[int], Optional[int], Optional[int]]:
        """
        Query the given project with given filters, return classification summary, or just grand total if
        only_total is set.
        """
        # Security check
        if current_user_id is None:
            RightsBO.anonymous_wants(self.session, Action.READ, proj_id)
            # Anonymous can only see validated objects
            # TODO: Dup code
            # noinspection PyTypeHints
            filters["statusfilter"] = "V"
            user_id = -1
        else:
            user, _project = RightsBO.user_wants(
                self.session, current_user_id, Action.READ, proj_id
            )
            user_id = user.id

        # Prepare a where clause and parameters from filter
        object_set: DescribedObjectSet = DescribedObjectSet(
            self.ro_session, proj_id, user_id, filters
        )
        from_, where, params = object_set.get_sql()
        sql = """
    SET LOCAL enable_seqscan=FALSE;
    SELECT COUNT(*) nbr"""
        if only_total:
            sql += """, NULL nbr_v, NULL nbr_d, NULL nbr_p"""
        else:
            sql += (
                """, 
           COUNT(CASE WHEN obh.classif_qual = '"""
                + VALIDATED_CLASSIF_QUAL
                + """' THEN 1 END) nbr_v,
           COUNT(CASE WHEN obh.classif_qual = '"""
                + DUBIOUS_CLASSIF_QUAL
                + """' THEN 1 END) nbr_d, 
           COUNT(CASE WHEN obh.classif_qual = '"""
                + PREDICTED_CLASSIF_QUAL
                + """' THEN 1 END) nbr_p"""
            )
        sql += (
            """
      FROM """
            + from_.get_sql()
            + " "
            + where.get_sql()
        )

        with CodeTimer("summary: V/D/P for %d using %s " % (proj_id, sql), logger):
            res: Result = self.ro_session.execute(text(sql), params)

        nbr: int
        nbr_v: Optional[int]
        nbr_d: Optional[int]
        nbr_p: Optional[int]
        nbr, nbr_v, nbr_d, nbr_p = res.first()  # type:ignore
        return nbr, nbr_v, nbr_d, nbr_p

    def delete(
        self, current_user_id: UserIDT, object_ids: ObjectIDListT
    ) -> Tuple[int, int, int, int]:
        """
        Remove from DB all the objects with ID in given list.
        """
        # Security check
        obj_set = EnumeratedObjectSet(self.session, object_ids)
        # Get project IDs for the objects and verify rights
        prj_ids = obj_set.get_projects_ids()
        for a_prj_id in prj_ids:
            RightsBO.user_wants(
                self.session, current_user_id, Action.ADMINISTRATE, a_prj_id
            )

        # Prepare & start a remover thread that will run in // with DB queries
        remover = VaultRemover(self.config, logger).do_start()
        # Do the deletion itself.
        nb_objs, nb_img_rows, img_files = obj_set.delete(
            self.CHUNK_SIZE, remover.add_files
        )

        # Update stats on impacted project(s)
        for prj_id in prj_ids:
            ProjectBO.update_taxo_stats(self.session, prj_id)
            # Stats depend on taxo stats
            ProjectBO.update_stats(self.session, prj_id)

        self.session.commit()
        # Wait for the files handled
        remover.wait_for_done()
        return nb_objs, 0, nb_img_rows, len(img_files)

    def reset_to_predicted(
        self, current_user_id: UserIDT, proj_id: ProjectIDT, filters: ProjectFiltersDict
    ) -> None:
        """
        Query the given project with given filters, reset the resulting objects to predicted.
        """
        # Security check
        RightsBO.user_wants(self.session, current_user_id, Action.ADMINISTRATE, proj_id)

        impacted_objs = [r[0] for r in self.query(current_user_id, proj_id, filters)[0]]

        EnumeratedObjectSet(self.session, impacted_objs).reset_to_predicted()

        # Update stats
        ProjectBO.update_taxo_stats(self.session, proj_id)
        # Stats depend on taxo stats
        ProjectBO.update_stats(self.session, proj_id)
        self.session.commit()

    def _the_project_for(
        self, current_user_id: UserIDT, target_ids: ObjectIDListT, action: Action
    ) -> Tuple[EnumeratedObjectSet, Project]:
        """
        Check _the_ single project for an object set, with the given right.
        """
        # Get project IDs for the objects and verify rights
        object_set = EnumeratedObjectSet(self.session, target_ids)
        prj_ids = object_set.get_projects_ids()
        # All should be in same project, so far
        assert len(prj_ids) == 1, "Too many or no projects for objects: %s" % target_ids
        prj_id = prj_ids[0]
        _user, project = RightsBO.user_wants(
            self.session, current_user_id, action, prj_id
        )
        assert project  # for mypy
        return object_set, project

    def update_set(
        self,
        current_user_id: UserIDT,
        target_ids: ObjectIDListT,
        updates: ColUpdateList,
    ) -> int:
        """
        Update the given set, using provided updates.
        """
        object_set, project = self._the_project_for(
            current_user_id, target_ids, Action.ADMINISTRATE
        )
        return object_set.apply_on_all(project, updates)

    def revert_to_history(
        self,
        current_user_id: UserIDT,
        proj_id: ProjectIDT,
        filters: ProjectFiltersDict,
        dry_run: bool,
        target: Optional[int],
    ) -> Tuple[List[HistoricalLastClassif], ClassifSetInfoT]:
        """
        Revert to classification history the given set, if dry_run then only simulate.
        """
        # Security check
        RightsBO.user_wants(self.session, current_user_id, Action.ADMINISTRATE, proj_id)

        # Get target objects
        impacted_objs = [r[0] for r in self.query(current_user_id, proj_id, filters)[0]]
        obj_set = EnumeratedObjectSet(self.session, impacted_objs)

        # We don't revert to a previous version in history from same annotator
        but_not_by: Optional[int] = None
        but_not_by_str = filters.get("filt_last_annot", None)
        if but_not_by_str is not None:
            try:
                but_not_by = int(but_not_by_str)
            except ValueError:
                pass
        if dry_run:
            # Return information on what to do
            impact = obj_set.evaluate_revert_to_history(target, but_not_by)
            # And names for display
            classifs = TaxonomyBO.names_with_parent_for(
                self.session, self.collect_classif(impact)
            )
        else:
            # Do the real thing
            impact = obj_set.revert_to_history(target, but_not_by)
            classifs = {}
            # Update stats
            ProjectBO.update_taxo_stats(self.session, proj_id)
            # Stats depend on taxo stats
            ProjectBO.update_stats(self.session, proj_id)
            self.session.commit()
        # Give feedback
        return impact, classifs

    def reclassify(
        self,
        current_user_id: UserIDT,
        proj_id: ProjectIDT,
        filters: ProjectFiltersDict,
        forced_id: ClassifIDT,
        reason: str,
    ) -> int:
        """
        Regardless of present classification or state, set the new classification for this object set.
        """
        # Security check
        user, project = RightsBO.user_wants(
            self.session, current_user_id, Action.ANNOTATE, proj_id
        )

        # Determine if it's the use case 'global search & replace a single category with another'
        filter_set = ObjectSetFilter(self.ro_session, filters)
        only_taxon = filter_set.category_id_only()

        # Get target objects
        impacted_objs = [r[0] for r in self.query(current_user_id, proj_id, filters)[0]]
        obj_set = EnumeratedObjectSet(self.session, impacted_objs)

        # Do the raw classification with history.
        classif_ids = [forced_id] * len(obj_set.object_ids)
        now = db_server_now(self.session)
        nb_upd, all_changes = obj_set.classify_validate(
            current_user_id, classif_ids, "=", now
        )

        if only_taxon is not None:
            ReClassificationBO.add_log(
                self.session, only_taxon, forced_id, proj_id, reason, nb_upd, now
            )

        # Propagate changes to update projects_taxo_stat and commit
        self.propagate_classif_changes(nb_upd, all_changes, project)

        return len(obj_set)

    @staticmethod
    def collect_classif(histo: List[HistoricalLastClassif]) -> ClassifIDSetT:
        """
        Collect classification IDs from given list, for lookup & display.
        """
        ret: Set[Optional[ClassifIDT]] = set()
        for an_histo in histo:
            ret.add(an_histo.classif_id)
            ret.add(an_histo.histo_classif_id)
        # Eventually remove the None
        if None in ret:
            ret.remove(None)
        return ret  # type:ignore # mypy doesn't spot the None removal above

    def classify_set(
        self,
        current_user_id: UserIDT,
        target_ids: ObjectIDListT,
        classif_ids: ClassifIDListT,
        wanted_qualif: str,
    ) -> Tuple[int, int, ObjectSetClassifChangesT]:
        """
        Classify (from human source) or validate/set to dubious a set of objects.
        """
        # Get the objects and project, checking rights at the same time.
        object_set, project = self._the_project_for(
            current_user_id, target_ids, Action.ANNOTATE
        )
        # Do the raw classification with history.
        now = db_server_now(self.session)
        nb_upd, all_changes = object_set.classify_validate(
            current_user_id, classif_ids, wanted_qualif, now
        )
        # Propagate changes to update projects_taxo_stat
        self.propagate_classif_changes(nb_upd, all_changes, project)
        # Return status
        return nb_upd, project.projid, all_changes

<<<<<<< HEAD

    def classify_auto_mult_set(self, current_user_id: UserIDT,
                          target_ids: ObjectIDListT, classif_ids: List[ClassifIDListT], scores: List[ClassifScoresListT],
                          keep_logs: bool) -> Tuple[int, int, ObjectSetClassifChangesT]:
=======
    def classify_auto_set(
        self,
        current_user_id: UserIDT,
        target_ids: ObjectIDListT,
        classif_ids: ClassifIDListT,
        scores: List[float],
        keep_logs: bool,
    ) -> Tuple[int, int, ObjectSetClassifChangesT]:
>>>>>>> 3350e9c2
        """
        Classify (from automatic source) a set of objects.
        """
        # Get the objects and project, checking rights at the same time.
        object_set, project = self._the_project_for(
            current_user_id, target_ids, Action.ANNOTATE
        )
        # Do the raw classification, eventually with history.
        nb_upd, all_changes = object_set.classify_auto_mult(classif_ids, scores, keep_logs)
        # Propagate changes to update projects_taxo_stat
        self.propagate_classif_changes(nb_upd, all_changes, project)
        # Return status
        return nb_upd, project.projid, all_changes

    def propagate_classif_changes(
        self, nb_upd: int, all_changes: ObjectSetClassifChangesT, project: Project
    ) -> None:
        """After a classification, update stats"""
        if nb_upd > 0:
            # Log a bit
            for a_chg, impacted in all_changes.items():
                logger.info("change %s for %s", a_chg, impacted)
            # Collate changes
            collated_changes: ChangeTypeT = {}
            for (
                prev_classif_id,
                prev_classif_qual,
                new_classif_id,
                wanted_qualif,
            ), objects in all_changes.items():
                # Decrement for what was before
                self.count_in_and_out(
                    collated_changes, prev_classif_id, prev_classif_qual, -len(objects)
                )
                # Increment for what arrives
                self.count_in_and_out(
                    collated_changes, new_classif_id, wanted_qualif, len(objects)
                )
            # Update the table
            ProjectBO.incremental_update_taxo_stats(
                self.session, project.projid, collated_changes
            )
            self.session.commit()
        else:
            self.session.rollback()

    @staticmethod
    def count_in_and_out(
        cumulated_changes: ChangeTypeT,
        classif_id: Optional[ClassifIDT],
        qualif: str,
        inc_or_dec: int,
    ) -> None:
        """Cumulate change +/- for a given taxon"""
        if classif_id is None:
            classif_id = -1  # Unclassified
        changes_for_id = cumulated_changes.setdefault(
            classif_id,
            {
                "n": 0,
                VALIDATED_CLASSIF_QUAL: 0,
                PREDICTED_CLASSIF_QUAL: 0,
                DUBIOUS_CLASSIF_QUAL: 0,
            },
        )
        changes_for_id["n"] += inc_or_dec
        if qualif in CLASSIF_QUALS:
            changes_for_id[qualif] += inc_or_dec<|MERGE_RESOLUTION|>--- conflicted
+++ resolved
@@ -5,16 +5,13 @@
 from typing import Tuple, List, Optional, Set, Any
 
 from API_models.filters import ProjectFiltersDict
-<<<<<<< HEAD
-from BO.Classification import HistoricalLastClassif, ClassifIDSetT, ClassifIDListT, ClassifIDT, ClassifScoresListT
-=======
 from BO.Classification import (
     HistoricalLastClassif,
     ClassifIDSetT,
     ClassifIDListT,
     ClassifIDT,
+    ClassifScoresListT
 )
->>>>>>> 3350e9c2
 from BO.ColumnUpdate import ColUpdateList
 from BO.Mappings import TableMapping
 from BO.Object import ObjectBO
@@ -538,21 +535,14 @@
         # Return status
         return nb_upd, project.projid, all_changes
 
-<<<<<<< HEAD
-
-    def classify_auto_mult_set(self, current_user_id: UserIDT,
-                          target_ids: ObjectIDListT, classif_ids: List[ClassifIDListT], scores: List[ClassifScoresListT],
-                          keep_logs: bool) -> Tuple[int, int, ObjectSetClassifChangesT]:
-=======
-    def classify_auto_set(
+    def classify_auto_mult_set(
         self,
         current_user_id: UserIDT,
         target_ids: ObjectIDListT,
-        classif_ids: ClassifIDListT,
-        scores: List[float],
+        classif_ids: List[ClassifIDListT],
+        scores: List[ClassifScoresListT],
         keep_logs: bool,
     ) -> Tuple[int, int, ObjectSetClassifChangesT]:
->>>>>>> 3350e9c2
         """
         Classify (from automatic source) a set of objects.
         """
