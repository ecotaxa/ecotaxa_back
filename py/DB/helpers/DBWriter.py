# -*- coding: utf-8 -*-
# This file is part of Ecotaxa, see license.md in the application root directory for license informations.
# Copyright (C) 2015-2020  Picheral, Colin, Irisson (UPMC-CNRS)
#
from typing import Dict, Tuple, List, Type, Optional, ClassVar

from helpers.DynamicLogs import get_logger
from .Bean import Bean
from .Direct import text
from .ORM import Session, Table, MetaData, minimal_table_of
from .Postgres import SequenceCache
<<<<<<< HEAD
from .. import Prediction
from ..CNNFeature import ObjectCNNFeature
=======
from ..CNNFeatureVector import ObjectCNNFeatureVector
>>>>>>> b1536ed7
from ..Image import Image
from ..Object import ObjectHeader, ObjectFields, ObjectsClassifHisto

logger = get_logger(__name__)


# TODO: Dropped in pgAdmin
# self.session.execute("ALTER TABLE obj_field ADD CONSTRAINT obj_field_objfid_fkey DEFERRABLE;")
# self.session.execute("SET CONSTRAINTS obj_field_objfid_fkey DEFERRED;")


class DBWriter(object):
    """
    Database writer for import/subset/CNN (with optimizations).
    @see SQLAlchemy Core documentation for principles.
    """

    SEQUENCE_CACHE_SIZE: ClassVar = 100

    def __init__(self, session: Session):
        self.session = session

        self.obj_tbl = ObjectHeader.__table__
        self.obj_fields_tbl = ObjectFields.__table__  # Slow by default @see narrow_to
        self.img_tbl = Image.__table__
        self.obj_cnn_vector_tbl = ObjectCNNFeatureVector.__table__
        self.obj_history_tbl = ObjectsClassifHisto.__table__
        self.pred_tbl = Prediction.__table__
        # Data
        self.obj_bulks: List[Bean] = []
        self.obj_fields_bulks: List[Bean] = []
        self.img_bulks: List[Bean] = []
        self.obj_cnn_bulks: List[Bean] = []
        self.obj_history_bulks: List[Bean] = []
        self.pred_bulks: List[Bean] = []

        # Save a bit of time for commit
        self.session.execute(text("SET synchronous_commit TO OFF;"))
        self.obj_seq_cache = SequenceCache(
            self.session, "seq_objects", self.SEQUENCE_CACHE_SIZE
        )
        self.img_seq_cache = SequenceCache(
            self.session, "seq_images", self.SEQUENCE_CACHE_SIZE
        )

    def narrow_to(self, target_fields: set):
        # Small optimization, the below allows minimal SQLAlchemy SQL sent to DB for large fields table
        metadata = MetaData()
        self.obj_fields_tbl = minimal_table_of(metadata, ObjectFields, target_fields)

    def do_bulk_save(self) -> None:
        nb_bulks = "%d/%d/%d/%d/%d/%d" % (
            len(self.obj_bulks),
            len(self.obj_fields_bulks),
            len(self.obj_cnn_bulks),
            len(self.img_bulks),
            len(self.obj_history_bulks),
            len(self.pred_bulks),
        )
        # TODO: Can be reused?
        inserts = [
            self.obj_tbl.insert(),
            self.obj_fields_tbl.insert(),
            self.obj_cnn_vector_tbl.insert(),
            self.img_tbl.insert(),
            self.obj_history_tbl.insert(),
            self.pred_tbl.insert(),
        ]
        # TODO: SQLAlchemy compiled_cache?
        bulk_sets = [
            self.obj_bulks,
            self.obj_fields_bulks,
            self.obj_cnn_bulks,
            self.img_bulks,
            self.obj_history_bulks,
            self.pred_bulks,
        ]
        for a_bulk_set, an_insert in zip(bulk_sets, inserts):
            if not a_bulk_set:
                continue
            self.session.execute(an_insert, a_bulk_set)
            a_bulk_set.clear()
        logger.info("Batch save objects of %s", nb_bulks)

    def add_db_entities(
        self,
        object_head_to_write: Bean,
        object_fields_to_write: Bean,
        image_to_write: Optional[Bean],
        prediction_to_write: Optional[Bean],
        new_records: int,
    ) -> None:
        # Bulk mode or Core do not create links (using ORM relationship), so we have to do manually
        if new_records > 1:
            # There is a new image and more
            # assert object_head_to_write.projid is not None
            assert object_head_to_write.orig_id is not None
            # Default value from sequences
            object_head_to_write.objid = self.obj_seq_cache.next()
            object_fields_to_write.objfid = object_head_to_write.objid
            object_fields_to_write.acquis_id = object_head_to_write.acquisid
            if prediction_to_write:
                prediction_to_write.object_id = object_head_to_write.objid
        if new_records >= 1 and image_to_write:
            # There is (potentially just) a new image
            image_to_write.imgid = self.img_seq_cache.next()
            image_to_write.objid = object_head_to_write.objid
        if new_records > 1:
            # There is a new image and more
            self.obj_fields_bulks.append(object_fields_to_write)
            self.obj_bulks.append(object_head_to_write)
            if prediction_to_write:
                self.pred_bulks.append(prediction_to_write)
        if new_records >= 1 and image_to_write:
            # There is (potentially just) a new image
            self.img_bulks.append(image_to_write)

    def add_vignette_backup(self, object_head_to_write, backup_img_to_write) -> None:
        backup_img_to_write.objid = object_head_to_write.objid
        backup_img_to_write.imgid = self.img_seq_cache.next()
        self.img_bulks.append(backup_img_to_write)

    def add_cnn_features(self, object_head_to_write, cnn_features: Bean) -> None:
        cnn_features.objcnnid = object_head_to_write.objid
        self.obj_cnn_bulks.append(cnn_features)

    def add_classif_log(self, object_head_to_write, classif_histo: List[Bean]) -> None:
        for a_bean in classif_histo:
            a_bean.objid = object_head_to_write.objid
        self.obj_history_bulks.extend(classif_histo)

    def add_cnn_features_with_pk(self, cnn_features: Bean) -> None:
        self.obj_cnn_bulks.append(cnn_features)

    def persist(self) -> None:
        self.do_bulk_save()

    def eof_cleanup(self) -> None:
        self.session.commit()<|MERGE_RESOLUTION|>--- conflicted
+++ resolved
@@ -9,12 +9,8 @@
 from .Direct import text
 from .ORM import Session, Table, MetaData, minimal_table_of
 from .Postgres import SequenceCache
-<<<<<<< HEAD
 from .. import Prediction
-from ..CNNFeature import ObjectCNNFeature
-=======
 from ..CNNFeatureVector import ObjectCNNFeatureVector
->>>>>>> b1536ed7
 from ..Image import Image
 from ..Object import ObjectHeader, ObjectFields, ObjectsClassifHisto
 
