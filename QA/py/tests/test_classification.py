# -*- coding: utf-8 -*-
# This file is part of Ecotaxa, see license.md in the application root directory for license informations.
# Copyright (C) 2015-2020  Picheral, Colin, Irisson (UPMC-CNRS)
#
import logging
from typing import List

import pytest
from API_models.filters import ProjectFiltersDict
<<<<<<< HEAD
from API_operations.helpers.Service import Service
from DB.Object import ObjectHeader
from DB.Prediction import Prediction
from DB.helpers import Result
from DB.helpers.Core import select
from DB.helpers.ORM import any_, and_
=======
>>>>>>> a3ac4419
from starlette import status

from tests.credentials import CREATOR_AUTH, ORDINARY_USER2_USER_ID, ADMIN_AUTH
from tests.test_import import VARIOUS_STATES_DIR
from tests.test_objectset_query import OBJECT_SET_QUERY_URL
from tests.test_prj_admin import PROJECT_CLASSIF_STATS_URL
from tests.test_subentities import OBJECT_HISTORY_QUERY_URL
from tests.test_taxa_query import TAXA_SET_QUERY_URL


def query_all_objects(fastapi, auth, prj_id, **kwargs) -> List[int]:
    """Query using the filters in kwargs,return the full list of object IDs"""
    url = OBJECT_SET_QUERY_URL.format(project_id=prj_id)
    rsp = fastapi.post(url, headers=auth, json=kwargs)
    obj_ids = rsp.json()["object_ids"]
    return obj_ids


OBJECT_SET_REVERT_URL = (
    "/object_set/{project_id}/revert_to_history?dry_run={dry_run}{tgt_usr}"
)
OBJECT_SET_RESET_PREDICTED_URL = "/object_set/{project_id}/reset_to_predicted"
OBJECT_SET_CLASSIFY_URL = "/object_set/classify"
OBJECT_SET_CLASSIFY_AUTO_URL = "/object_set/classify_auto"
OBJECT_SET_CLASSIFY_AUTO_URL2 = "/object_set/classify_auto_multiple"
OBJECT_SET_DELETE_URL = "/object_set/"
OBJECT_SET_SUMMARY_URL = "/object_set/{project_id}/summary?only_total=False"
OBJECT_SET_PARENTS_URL = "/object_set/parents"
OBJECT_QUERY_URL = "/object/{object_id}"

PROJECT_SET_USER_STATS = "/project_set/user_stats?ids={prj_ids}"

copepod_id = 25828
entomobryomorpha_id = 25835
crustacea = 12846


def classif_history(fastapi, object_id):
    url = OBJECT_HISTORY_QUERY_URL.format(object_id=object_id)
    response = fastapi.get(url, headers=ADMIN_AUTH)
    assert response.status_code == status.HTTP_200_OK
    return response.json()


def get_stats(fastapi, prj_id):
    stats_url = PROJECT_CLASSIF_STATS_URL.format(prj_ids="%s" % prj_id)
    stats_rsp = fastapi.get(stats_url, headers=ADMIN_AUTH)
    assert stats_rsp.status_code == status.HTTP_200_OK
    return stats_rsp.json()[0]


<<<<<<< HEAD
def get_predictions_stats(obj_ids):
    with Service() as sce:
        qry = select(
            Prediction.object_id, Prediction.training_id
        )  # TODO: makes sense to update this
        qry = qry.where(Prediction.object_id == any_(obj_ids))
        res: Result = sce.session.execute(qry)
        pred_stats = {
            "n_predicted_objects": 0,
            "n_predictions": 0,
            "n_discarded": 0,
            "n_trainings": 0,
        }
        pred_objects = list()
        trainings = set()
        for rec in res.fetchall():
            if rec["object_id"] not in pred_objects:
                pred_objects.append(rec["object_id"])
                pred_stats["n_predicted_objects"] += 1
            pred_stats["n_predictions"] += 1
            trainings.add(rec["training_id"])
        pred_stats["n_trainings"] = len(trainings)
        # if rec["discarded"]:
        #     pred_stats["n_discarded"] += 1
    return pred_stats


=======
>>>>>>> a3ac4419
def classify_all(fastapi, obj_ids, classif_id, who=ADMIN_AUTH):
    url = OBJECT_SET_CLASSIFY_URL
    classifications = [classif_id for _obj in obj_ids]
    rsp = fastapi.post(
        url,
        headers=who,
        json={
            "target_ids": obj_ids,
            "classifications": classifications,
            "wanted_qualification": "V",
        },
    )
    assert rsp.status_code == status.HTTP_200_OK


def classify_auto_mult_all(fastapi, obj_ids, classif_id, scores):
    url = OBJECT_SET_CLASSIFY_AUTO_URL2
    classifications = [classif_id for _obj in obj_ids]
    rsp = fastapi.post(
        url,
        headers=ADMIN_AUTH,
        json={
            "target_ids": obj_ids,
            "classifications": classifications,
            "scores": scores,
            "keep_log": True,
        },
    )
    assert rsp.status_code == status.HTTP_200_OK


def classify_auto_incorrect(fastapi, obj_ids):
    url = OBJECT_SET_CLASSIFY_AUTO_URL2
    n = 3
    classifications = [[-1] * n for _obj in obj_ids]

    # List of scores of a different length, should raise an error
    scores = [[0.1] * n for _obj in obj_ids[:-1]]
    with pytest.raises(AssertionError):
        rsp = fastapi.post(
            url,
            headers=ADMIN_AUTH,
            json={
                "target_ids": obj_ids,
                "classifications": classifications,
                "scores": scores,
                "keep_log": True,
            },
        )
    # List of scores outside [0, 1], should raise an error
    scores = [[2.0] * n for _obj in obj_ids]
    with pytest.raises(AssertionError):
        rsp = fastapi.post(
            url,
            headers=ADMIN_AUTH,
            json={
                "target_ids": obj_ids,
                "classifications": classifications,
                "scores": scores,
                "keep_log": True,
            },
        )
    # List of scores with wrong type, should fail
    scores = [[None] * n for _obj in obj_ids]
    rsp = fastapi.post(
        url,
        headers=ADMIN_AUTH,
        json={
            "target_ids": obj_ids,
            "classifications": classifications,
            "scores": scores,
            "keep_log": True,
        },
    )
    assert rsp.status_code == status.HTTP_422_UNPROCESSABLE_ENTITY


# Note: to go faster in a local dev environment, use "filled_database" instead of "database" below
# BUT DON'T COMMIT THE CHANGE
def test_classif(database, fastapi, caplog):
    caplog.set_level(logging.ERROR)
    from tests.test_import import test_import

    prj_id = test_import(
        database, caplog, "Test Classify/Validate", path=str(VARIOUS_STATES_DIR)
    )

    obj_ids = query_all_objects(fastapi, CREATOR_AUTH, prj_id)
    assert len(obj_ids) == 8

    # See if the taxa we are going to use are OK
    rsp = fastapi.get(
        TAXA_SET_QUERY_URL.format(taxa_ids="%d+%d" % (copepod_id, entomobryomorpha_id))
    )
    # Note: There is no real lineage in test DB
    assert rsp.json() == [
        {
            "children": [84964],
            "display_name": "Copepoda",
            "id": 25828,
            "id_lineage": [25828, 16621, 12846, 11517, 2367, 382, 8, 2, 1],
            "lineage": [
                "Copepoda",
                "Maxillopoda",
                "Crustacea",
                "Arthropoda",
                "Metazoa",
                "Holozoa",
                "Opisthokonta",
                "Eukaryota",
                "living",
            ],
            "name": "Copepoda",
            "nb_children_objects": 0,
            "nb_objects": 0,
            "renm_id": None,
            "type": "P",
        },
        {
            "children": [],
            "display_name": "Entomobryomorpha",
            "id": 25835,
            "id_lineage": [25835, 16630, 12845, 11517, 2367, 382, 8, 2, 1],
            "lineage": [
                "Entomobryomorpha",
                "Collembola",
                "Hexapoda",
                "Arthropoda",
                "Metazoa",
                "Holozoa",
                "Opisthokonta",
                "Eukaryota",
                "living",
            ],
            "name": "Entomobryomorpha",
            "nb_children_objects": 0,
            "nb_objects": 0,
            "renm_id": None,
            "type": "P",
        },
    ]

    # Initial stats just after load

    def get_object_set_stats():
        stats_url = OBJECT_SET_SUMMARY_URL.format(project_id=prj_id)
        filters = ProjectFiltersDict()
        stats_rsp = fastapi.post(stats_url, headers=ADMIN_AUTH, json=filters)
        assert stats_rsp.status_code == status.HTTP_200_OK
        return stats_rsp.json()

    # We have a like-in-real-life mix of states
    assert get_stats(fastapi, prj_id) == {
        "nb_dubious": 1,
        "nb_predicted": 3,
        "nb_unclassified": 0,
        "nb_validated": 4,
        "projid": prj_id,
        "used_taxa": [45072, 78418, 84963, 85011, 85012, 85078],
    }

    assert get_predictions_stats(obj_ids) == {
        "n_predicted_objects": 3,
        "n_predictions": 3,
        "n_trainings": 1,  # import creates a pseudo-prediction
        "n_discarded": 0,
    }

    # Try a revert on a fresh project

    # Not working due to permissions
    url = OBJECT_SET_REVERT_URL.format(
        project_id=prj_id,
        dry_run=True,
        tgt_usr="&target=" + str(ORDINARY_USER2_USER_ID),
    )
    rsp = fastapi.post(url, headers=CREATOR_AUTH, json={})
    # Security barrier
    assert rsp.status_code == status.HTTP_403_FORBIDDEN

    # Working revert, erase all from import - dry first
    url = OBJECT_SET_REVERT_URL.format(project_id=prj_id, dry_run=True, tgt_usr="")
    rsp = fastapi.post(url, headers=ADMIN_AUTH, json={})
    assert rsp.status_code == status.HTTP_200_OK
    stats = rsp.json()
    assert len(stats["classif_info"]) == 6
    assert len(stats["last_entries"]) == 8
    # Working revert, erase all from import
    url = OBJECT_SET_REVERT_URL.format(project_id=prj_id, dry_run=False, tgt_usr="")
    rsp = fastapi.post(url, headers=ADMIN_AUTH, json={})
    assert rsp.status_code == status.HTTP_200_OK
    stats = rsp.json()
    # assert stats == {'classif_info': {}, 'last_entries': []}

    # Same stats
    assert get_stats(fastapi, prj_id) == {
        "nb_dubious": 0,
        "nb_predicted": 0,
        "nb_unclassified": 8,
        "nb_validated": 0,
        "projid": prj_id,
        "used_taxa": [-1],
    }

    obj_stats = get_object_set_stats()
    assert obj_stats == {
        "dubious_objects": 0,
        "predicted_objects": 0,
        "total_objects": 8,
        "validated_objects": 0,
    }

<<<<<<< HEAD
    # # Reset all to predicted. This does nothing as no objet is in target state (dubious or validated)
    # url = OBJECT_SET_RESET_PREDICTED_URL.format(project_id=prj_id)
    # rsp = fastapi.post(url, headers=ADMIN_AUTH, json={})
    # assert rsp.status_code == status.HTTP_200_OK
    #
    # # Incorrect ML results
    # classify_auto_incorrect(fastapi, obj_ids[:4])
    #
    # # Super ML result, 4 first objects are crustacea with same scores
    # classify_auto_mult_all(
    #     fastapi,
    #     obj_ids[:4],
    #     [crustacea, copepod_id, entomobryomorpha_id],
    #     [[0.52, 0.2, 0.08]] * 4,
    # )
    #
    # assert get_stats(fastapi, prj_id) == {
    #     "nb_dubious": 0,
    #     "nb_predicted": 4,
    #     "nb_unclassified": 4,
    #     "nb_validated": 0,
    #     "projid": prj_id,
    #     "used_taxa": [-1, crustacea],
    # }
    #
    # assert get_predictions_stats(obj_ids) == {
    #     "n_predicted_objects": 4,
    #     "n_predictions": 12,
    #     "n_discarded": 0,
    # }
    #
    # # New ML results with a different score for the second object
    # classify_auto_mult_all(
    #     fastapi,
    #     [obj_ids[1]],
    #     [crustacea, copepod_id, entomobryomorpha_id],
    #     [[0.8, 0.1, 0.05]],
    # )
    # url = OBJECT_QUERY_URL.format(object_id=obj_ids[1])
    # rsp = fastapi.get(url, headers=ADMIN_AUTH)
    # assert rsp.status_code == status.HTTP_200_OK
    # # assert rsp.json()["classif_auto_score"] == 0.8
    #
    # assert get_stats(fastapi, prj_id) == {
    #     "nb_dubious": 0,
    #     "nb_predicted": 4,
    #     "nb_unclassified": 4,
    #     "nb_validated": 0,
    #     "projid": prj_id,
    #     "used_taxa": [-1, crustacea],
    # }
    #
    # assert get_predictions_stats(obj_ids) == {
    #     "n_predicted_objects": 4,
    #     "n_predictions": 15,  # +3 predictions, first training is kept for eventual revert
    #     "n_discarded": 0,
    # }
    #
    # with Service() as sce:
    #     # Get _last_ training stored results for second object
    #     qry = select(Prediction.classif_id, Prediction.score).join(ObjectHeader)
    #     qry = qry.where(
    #         and_(
    #             Prediction.object_id == ObjectHeader.objid,
    #             Prediction.training_id == ObjectHeader.training_id,
    #             ObjectHeader.objid == obj_ids[1],
    #         )
    #     )
    #     res: Result = sce.session.execute(qry)
    #     assert res.fetchall() == [
    #         (crustacea, 0.8),
    #         (copepod_id, 0.1),
    #         (entomobryomorpha_id, 0.05),
    #     ]
    #
    # # Admin (me!) thinks that all is a copepod :)
    # classify_all(fastapi, obj_ids, copepod_id)
    #
    # # Same stats
    # assert get_stats(fastapi, prj_id) == {
    #     "nb_dubious": 0,
    #     "nb_predicted": 0,
    #     "nb_unclassified": 0,
    #     "nb_validated": 8,
    #     "projid": prj_id,
    #     "used_taxa": [copepod_id],
    # }  # No more Unclassified and Copepod is in +
    #
    # # No history yet as the object was just created
    # classif = classif_history(fastapi, obj_ids[0])
    # assert len(classif) == 1
    # assert classif[0]["classif_date"] is not None  # e.g. 2021-09-12T09:28:03.278626
    # classif[0]["classif_date"] = "now"
    # assert classif == [
    #     {
    #         "objid": obj_ids[0],
    #         "classif_id": crustacea,
    #         "classif_date": "now",
    #         "classif_who": None,
    #         "classif_type": "A",
    #         "classif_qual": "P",
    #         "classif_score": 0.52,  # Highest score
    #         "user_name": None,
    #         "taxon_name": "Crustacea",
    #     }
    # ]
    #
    # # Revert on validated objects
    # url = OBJECT_SET_REVERT_URL.format(project_id=prj_id, dry_run=False, tgt_usr="")
    # rsp = fastapi.post(url, headers=ADMIN_AUTH, json={})
    # assert rsp.status_code == status.HTTP_200_OK
    # stats = rsp.json()
    #
    # assert get_stats(fastapi, prj_id) == {
    #     "nb_dubious": 0,
    #     "nb_predicted": 4,
    #     "nb_unclassified": 4,
    #     "nb_validated": 0,
    #     "projid": prj_id,
    #     "used_taxa": [-1, crustacea],
    # }
    #
    # # Second revert, should not change since the last record in history is the same
    # rsp = fastapi.post(url, headers=ADMIN_AUTH, json={})
    # assert rsp.status_code == status.HTTP_200_OK
    # stats = rsp.json()
    #
    # assert get_stats(fastapi, prj_id) == {
    #     "nb_dubious": 0,
    #     "nb_predicted": 4,
    #     "nb_unclassified": 4,
    #     "nb_validated": 0,
    #     "projid": prj_id,
    #     "used_taxa": [-1, crustacea],
    # }
    #
    # # Apply validation again after revert
    # classify_all(fastapi, obj_ids, copepod_id)
    #
    # # Not a copepod :(
    # classify_all(fastapi, obj_ids, entomobryomorpha_id)
    #
    # def classify_all_no_change(classif_id):
    #     url = OBJECT_SET_CLASSIFY_URL
    #     classifications = [-1 for _obj in obj_ids]
    #     rsp = fastapi.post(
    #         url,
    #         headers=ADMIN_AUTH,
    #         json={
    #             "target_ids": obj_ids,
    #             "classifications": classifications,
    #             "wanted_qualification": "V",
    #         },
    #     )
    #     assert rsp.status_code == status.HTTP_200_OK
    #
    # classify_all_no_change(entomobryomorpha_id)
    #
    # classif2 = classif_history(fastapi, obj_ids[0])
    # assert classif2 is not None
    # # Date is not predictable
    # classif2[0]["classif_date"] = "hopefully just now"
    # classif2[1]["classif_date"] = "a bit before"
    # assert classif2 == [
    #     {
    #         "classif_date": "hopefully just now",
    #         "classif_id": copepod_id,
    #         "classif_qual": "V",
    #         "classif_score": 0.2,
    #         "classif_type": "M",
    #         "classif_who": 1,
    #         "objid": obj_ids[0],
    #         "taxon_name": "Copepoda",
    #         "user_name": "Application Administrator",
    #     },
    #     {
    #         "classif_date": "a bit before",
    #         "classif_id": crustacea,
    #         "classif_qual": "P",
    #         "classif_score": 0.52,
    #         "classif_type": "A",
    #         "classif_who": None,
    #         "objid": obj_ids[0],
    #         "taxon_name": "Crustacea",
    #         "user_name": None,
    #     },
    # ]
    #
    # # There should be 0 predicted
    # obj_ids = query_all_objects(fastapi, CREATOR_AUTH, prj_id, statusfilter="P")
    # assert len(obj_ids) == 0
    # # There should be 8 validated
    # obj_ids = query_all_objects(fastapi, CREATOR_AUTH, prj_id, statusfilter="V")
    # assert len(obj_ids) == 8
    #
    # url = PROJECT_CLASSIF_STATS_URL.format(prj_ids="%s" % prj_id)
    # rsp = fastapi.get(url, headers=ADMIN_AUTH)
    # assert rsp.status_code == status.HTTP_200_OK
    # assert rsp.json() == [
    #     {
    #         "nb_dubious": 0,
    #         "nb_predicted": 0,
    #         "nb_unclassified": 0,
    #         "nb_validated": 8,
    #         "projid": prj_id,
    #         "used_taxa": [
    #             entomobryomorpha_id
    #         ],  # <- copepod is gone, unclassified as well, replaced with entomobryomorpha
    #     }
    # ]  # <- copepod is gone, unclassified as well, replaced with entomobryomorpha
    #
    # # Reset to predicted on validated objects
    # url = OBJECT_SET_RESET_PREDICTED_URL.format(project_id=prj_id)
    # rsp = fastapi.post(url, headers=ADMIN_AUTH, json={})
    # assert rsp.status_code == status.HTTP_200_OK
    # stats = rsp.json()
    #
    # assert get_stats(fastapi, prj_id) == {
    #     "nb_dubious": 0,
    #     "nb_predicted": 8,
    #     "nb_unclassified": 0,
    #     "nb_validated": 0,
    #     "projid": prj_id,
    #     "used_taxa": [entomobryomorpha_id],  # No change as it's "forced to Predicted"
    # }
    #
    # # What would a revert of the force do?
    # url = OBJECT_SET_REVERT_URL.format(project_id=prj_id, dry_run=True, tgt_usr="")
    # rsp = fastapi.post(url, headers=ADMIN_AUTH, json={})
    # assert rsp.status_code == status.HTTP_200_OK
    # dry_run_output = rsp.json()  # TODO: assert
    #
    # # Revert after reset to predicted
    # url = OBJECT_SET_REVERT_URL.format(project_id=prj_id, dry_run=False, tgt_usr="")
    # rsp = fastapi.post(url, headers=ADMIN_AUTH, json={})
    # assert rsp.status_code == status.HTTP_200_OK
    # stats = rsp.json()
    #
    # assert get_stats(fastapi, prj_id) == {
    #     "nb_dubious": 0,
    #     "nb_predicted": 0,
    #     "nb_unclassified": 0,
    #     "nb_validated": 8,
    #     "projid": prj_id,
    #     "used_taxa": [entomobryomorpha_id],
    # }
    #
    # # Delete some object via API, why not?
    # rsp = fastapi.delete(OBJECT_SET_DELETE_URL, headers=ADMIN_AUTH, json=obj_ids[:4])
    # assert rsp.status_code == status.HTTP_200_OK
    #
    # # Ensure they are gone
    # rsp = fastapi.post(OBJECT_SET_PARENTS_URL, headers=ADMIN_AUTH, json=obj_ids)
    # assert rsp.status_code == status.HTTP_200_OK
    # resp = rsp.json()
    # assert len(resp["acquisition_ids"]) == 4
    # for prj in resp["project_ids"]:
    #     assert prj == prj_id
    # assert resp["total_ids"] == 4
    #
    # # Try user stats on the project
    # url = PROJECT_SET_USER_STATS.format(prj_ids=str(prj_id))
    # rsp = fastapi.get(url, headers=ADMIN_AUTH)
    # stats = rsp.json()
    # # The ref stats were obtained with a run in may 2022
    # ref_stats = [
    #     {
    #         "projid": prj_id,
    #         "annotators": [{"id": 1, "name": "Application Administrator"}],
    #         "activities": [
    #             {"id": 1, "nb_actions": 12, "last_annot": "2022-05-12T14:21:15"}
    #         ],
    #     }
    # ]
    # # Fix the date on both sides
    # ref_stats[0]["activities"][0]["last_annot"] = "FIXED DATE"
    # stats[0]["activities"][0]["last_annot"] = "FIXED DATE"
    # assert stats == ref_stats


def test_reset_fresh_import(database, fastapi, caplog):
    caplog.set_level(logging.ERROR)
    from tests.test_import import test_import
=======
    # Reset all to predicted
    url = OBJECT_SET_RESET_PREDICTED_URL.format(project_id=prj_id)
    rsp = fastapi.post(url, headers=ADMIN_AUTH, json={})
    assert rsp.status_code == status.HTTP_200_OK

    # Incorrect ML results
    classify_auto_incorrect(fastapi, obj_ids[:4])

    # Super ML result, 4 first objects are crustacea
    classify_auto_all(fastapi, obj_ids[:4], crustacea)

    assert get_stats(fastapi, prj_id) == {
        "nb_dubious": 0,
        "nb_predicted": 4,
        "nb_unclassified": 4,
        "nb_validated": 0,
        "projid": prj_id,
        "used_taxa": [-1, crustacea],
    }

    # New ML results with a different score for the second object
    classify_auto_all(fastapi, [obj_ids[1]], crustacea, [0.8])
    url = OBJECT_QUERY_URL.format(object_id=obj_ids[1])
    rsp = fastapi.get(url, headers=ADMIN_AUTH)
    assert rsp.status_code == status.HTTP_200_OK
    assert rsp.json()["classif_auto_score"] == 0.8

    assert get_stats(fastapi, prj_id) == {
        "nb_dubious": 0,
        "nb_predicted": 4,
        "nb_unclassified": 4,
        "nb_validated": 0,
        "projid": prj_id,
        "used_taxa": [-1, crustacea],
    }

    # Admin (me!) thinks that all is a copepod :)
    classify_all(fastapi, obj_ids, copepod_id)

    # Same stats
    assert get_stats(fastapi, prj_id) == {
        "nb_dubious": 0,
        "nb_predicted": 0,
        "nb_unclassified": 0,
        "nb_validated": 8,
        "projid": prj_id,
        "used_taxa": [copepod_id],
    }  # No more Unclassified and Copepod is in +

    # No history yet as the object was just created
    classif = classif_history(fastapi, obj_ids[0])
    assert len(classif) == 1
    assert classif[0]["classif_date"] is not None  # e.g. 2021-09-12T09:28:03.278626
    classif[0]["classif_date"] = "now"
    assert classif == [
        {
            "objid": obj_ids[0],
            "classif_id": crustacea,
            "classif_date": "now",
            "classif_who": None,
            "classif_type": "A",
            "classif_qual": "P",
            "classif_score": 0.52,
            "user_name": None,
            "taxon_name": "Crustacea",
        }
    ]

    # Revert on validated objects
    url = OBJECT_SET_REVERT_URL.format(project_id=prj_id, dry_run=False, tgt_usr="")
    rsp = fastapi.post(url, headers=ADMIN_AUTH, json={})
    assert rsp.status_code == status.HTTP_200_OK
    stats = rsp.json()

    assert get_stats(fastapi, prj_id) == {
        "nb_dubious": 0,
        "nb_predicted": 4,
        "nb_unclassified": 4,
        "nb_validated": 0,
        "projid": prj_id,
        "used_taxa": [-1, crustacea],
    }

    # Second revert, should not change since the last record in history is the same
    rsp = fastapi.post(url, headers=ADMIN_AUTH, json={})
    assert rsp.status_code == status.HTTP_200_OK
    stats = rsp.json()

    assert get_stats(fastapi, prj_id) == {
        "nb_dubious": 0,
        "nb_predicted": 4,
        "nb_unclassified": 4,
        "nb_validated": 0,
        "projid": prj_id,
        "used_taxa": [-1, crustacea],
    }

    # Apply validation again after revert
    classify_all(fastapi, obj_ids, copepod_id)

    # Not a copepod :(
    classify_all(fastapi, obj_ids, entomobryomorpha_id)

    def classify_all_no_change(classif_id):
        url = OBJECT_SET_CLASSIFY_URL
        classifications = [-1 for _obj in obj_ids]
        rsp = fastapi.post(
            url,
            headers=ADMIN_AUTH,
            json={
                "target_ids": obj_ids,
                "classifications": classifications,
                "wanted_qualification": "V",
            },
        )
        assert rsp.status_code == status.HTTP_200_OK

    classify_all_no_change(entomobryomorpha_id)

    classif2 = classif_history(fastapi, obj_ids[0])
    assert classif2 is not None
    # Date is not predictable
    classif2[0]["classif_date"] = "hopefully just now"
    classif2[1]["classif_date"] = "a bit before"
    assert classif2 == [
        {
            "classif_date": "hopefully just now",
            "classif_id": copepod_id,
            "classif_qual": "V",
            "classif_score": None,
            "classif_type": "M",
            "classif_who": 1,
            "objid": obj_ids[0],
            "taxon_name": "Copepoda",
            "user_name": "Application Administrator",
        },
        {
            "classif_date": "a bit before",
            "classif_id": crustacea,
            "classif_qual": "P",
            "classif_score": 0.52,
            "classif_type": "A",
            "classif_who": None,
            "objid": obj_ids[0],
            "taxon_name": "Crustacea",
            "user_name": None,
        },
    ]

    # There should be 0 predicted
    obj_ids = query_all_objects(fastapi, CREATOR_AUTH, prj_id, statusfilter="P")
    assert len(obj_ids) == 0
    # There should be 8 validated
    obj_ids = query_all_objects(fastapi, CREATOR_AUTH, prj_id, statusfilter="V")
    assert len(obj_ids) == 8
>>>>>>> a3ac4419

    prj_id = test_import(
        database, caplog, "Test reset to pred", path=str(VARIOUS_STATES_DIR)
    )

    # Reset all to predicted
    url = OBJECT_SET_RESET_PREDICTED_URL.format(project_id=prj_id)
    rsp = fastapi.post(url, headers=ADMIN_AUTH, json={})
    assert rsp.status_code == status.HTTP_200_OK

    assert get_stats(fastapi, prj_id) == {
        "nb_dubious": 0,
        "nb_predicted": 8,
        "nb_unclassified": 0,
        "nb_validated": 0,
        "projid": prj_id,
<<<<<<< HEAD
=======
        "used_taxa": [entomobryomorpha_id],
    }

    # Revert after reset to predicted
    url = OBJECT_SET_REVERT_URL.format(project_id=prj_id, dry_run=False, tgt_usr="")
    rsp = fastapi.post(url, headers=ADMIN_AUTH, json={})
    assert rsp.status_code == status.HTTP_200_OK
    stats = rsp.json()

    assert get_stats(fastapi, prj_id) == {
        "nb_dubious": 0,
        "nb_predicted": 0,
        "nb_unclassified": 0,
        "nb_validated": 8,
        "projid": prj_id,
        "used_taxa": [entomobryomorpha_id],
    }

    # Delete some object via API, why not?
    rsp = fastapi.delete(OBJECT_SET_DELETE_URL, headers=ADMIN_AUTH, json=obj_ids[:4])
    assert rsp.status_code == status.HTTP_200_OK

    # Ensure they are gone
    rsp = fastapi.post(OBJECT_SET_PARENTS_URL, headers=ADMIN_AUTH, json=obj_ids)
    assert rsp.status_code == status.HTTP_200_OK
    resp = rsp.json()
    assert len(resp["acquisition_ids"]) == 4
    for prj in resp["project_ids"]:
        assert prj == prj_id
    assert resp["total_ids"] == 4

    # Try user stats on the project
    url = PROJECT_SET_USER_STATS.format(prj_ids=str(prj_id))
    rsp = fastapi.get(url, headers=ADMIN_AUTH)
    stats = rsp.json()
    # The ref stats were obtained with a run in may 2022
    ref_stats = [
        {
            "projid": prj_id,
            "annotators": [{"id": 1, "name": "Application Administrator"}],
            "activities": [
                {"id": 1, "nb_actions": 12, "last_annot": "2022-05-12T14:21:15"}
            ],
        }
    ]
    # Fix the date on both sides
    ref_stats[0]["activities"][0]["last_annot"] = "FIXED DATE"
    stats[0]["activities"][0]["last_annot"] = "FIXED DATE"
    assert stats == ref_stats


def test_reset_fresh_import(database, fastapi, caplog):
    caplog.set_level(logging.ERROR)
    from tests.test_import import test_import

    prj_id = test_import(
        database, caplog, "Test reset to pred", path=str(VARIOUS_STATES_DIR)
    )

    # Reset all to predicted
    url = OBJECT_SET_RESET_PREDICTED_URL.format(project_id=prj_id)
    rsp = fastapi.post(url, headers=ADMIN_AUTH, json={})
    assert rsp.status_code == status.HTTP_200_OK

    assert get_stats(fastapi, prj_id) == {
        "nb_dubious": 0,
        "nb_predicted": 8,
        "nb_unclassified": 0,
        "nb_validated": 0,
        "projid": prj_id,
>>>>>>> a3ac4419
        "used_taxa": [45072, 78418, 84963, 85011, 85012, 85078],
    }<|MERGE_RESOLUTION|>--- conflicted
+++ resolved
@@ -7,15 +7,12 @@
 
 import pytest
 from API_models.filters import ProjectFiltersDict
-<<<<<<< HEAD
 from API_operations.helpers.Service import Service
 from DB.Object import ObjectHeader
 from DB.Prediction import Prediction
 from DB.helpers import Result
 from DB.helpers.Core import select
 from DB.helpers.ORM import any_, and_
-=======
->>>>>>> a3ac4419
 from starlette import status
 
 from tests.credentials import CREATOR_AUTH, ORDINARY_USER2_USER_ID, ADMIN_AUTH
@@ -67,7 +64,6 @@
     return stats_rsp.json()[0]
 
 
-<<<<<<< HEAD
 def get_predictions_stats(obj_ids):
     with Service() as sce:
         qry = select(
@@ -95,8 +91,6 @@
     return pred_stats
 
 
-=======
->>>>>>> a3ac4419
 def classify_all(fastapi, obj_ids, classif_id, who=ADMIN_AUTH):
     url = OBJECT_SET_CLASSIFY_URL
     classifications = [classif_id for _obj in obj_ids]
@@ -309,7 +303,6 @@
         "validated_objects": 0,
     }
 
-<<<<<<< HEAD
     # # Reset all to predicted. This does nothing as no objet is in target state (dubious or validated)
     # url = OBJECT_SET_RESET_PREDICTED_URL.format(project_id=prj_id)
     # rsp = fastapi.post(url, headers=ADMIN_AUTH, json={})
@@ -593,163 +586,6 @@
 def test_reset_fresh_import(database, fastapi, caplog):
     caplog.set_level(logging.ERROR)
     from tests.test_import import test_import
-=======
-    # Reset all to predicted
-    url = OBJECT_SET_RESET_PREDICTED_URL.format(project_id=prj_id)
-    rsp = fastapi.post(url, headers=ADMIN_AUTH, json={})
-    assert rsp.status_code == status.HTTP_200_OK
-
-    # Incorrect ML results
-    classify_auto_incorrect(fastapi, obj_ids[:4])
-
-    # Super ML result, 4 first objects are crustacea
-    classify_auto_all(fastapi, obj_ids[:4], crustacea)
-
-    assert get_stats(fastapi, prj_id) == {
-        "nb_dubious": 0,
-        "nb_predicted": 4,
-        "nb_unclassified": 4,
-        "nb_validated": 0,
-        "projid": prj_id,
-        "used_taxa": [-1, crustacea],
-    }
-
-    # New ML results with a different score for the second object
-    classify_auto_all(fastapi, [obj_ids[1]], crustacea, [0.8])
-    url = OBJECT_QUERY_URL.format(object_id=obj_ids[1])
-    rsp = fastapi.get(url, headers=ADMIN_AUTH)
-    assert rsp.status_code == status.HTTP_200_OK
-    assert rsp.json()["classif_auto_score"] == 0.8
-
-    assert get_stats(fastapi, prj_id) == {
-        "nb_dubious": 0,
-        "nb_predicted": 4,
-        "nb_unclassified": 4,
-        "nb_validated": 0,
-        "projid": prj_id,
-        "used_taxa": [-1, crustacea],
-    }
-
-    # Admin (me!) thinks that all is a copepod :)
-    classify_all(fastapi, obj_ids, copepod_id)
-
-    # Same stats
-    assert get_stats(fastapi, prj_id) == {
-        "nb_dubious": 0,
-        "nb_predicted": 0,
-        "nb_unclassified": 0,
-        "nb_validated": 8,
-        "projid": prj_id,
-        "used_taxa": [copepod_id],
-    }  # No more Unclassified and Copepod is in +
-
-    # No history yet as the object was just created
-    classif = classif_history(fastapi, obj_ids[0])
-    assert len(classif) == 1
-    assert classif[0]["classif_date"] is not None  # e.g. 2021-09-12T09:28:03.278626
-    classif[0]["classif_date"] = "now"
-    assert classif == [
-        {
-            "objid": obj_ids[0],
-            "classif_id": crustacea,
-            "classif_date": "now",
-            "classif_who": None,
-            "classif_type": "A",
-            "classif_qual": "P",
-            "classif_score": 0.52,
-            "user_name": None,
-            "taxon_name": "Crustacea",
-        }
-    ]
-
-    # Revert on validated objects
-    url = OBJECT_SET_REVERT_URL.format(project_id=prj_id, dry_run=False, tgt_usr="")
-    rsp = fastapi.post(url, headers=ADMIN_AUTH, json={})
-    assert rsp.status_code == status.HTTP_200_OK
-    stats = rsp.json()
-
-    assert get_stats(fastapi, prj_id) == {
-        "nb_dubious": 0,
-        "nb_predicted": 4,
-        "nb_unclassified": 4,
-        "nb_validated": 0,
-        "projid": prj_id,
-        "used_taxa": [-1, crustacea],
-    }
-
-    # Second revert, should not change since the last record in history is the same
-    rsp = fastapi.post(url, headers=ADMIN_AUTH, json={})
-    assert rsp.status_code == status.HTTP_200_OK
-    stats = rsp.json()
-
-    assert get_stats(fastapi, prj_id) == {
-        "nb_dubious": 0,
-        "nb_predicted": 4,
-        "nb_unclassified": 4,
-        "nb_validated": 0,
-        "projid": prj_id,
-        "used_taxa": [-1, crustacea],
-    }
-
-    # Apply validation again after revert
-    classify_all(fastapi, obj_ids, copepod_id)
-
-    # Not a copepod :(
-    classify_all(fastapi, obj_ids, entomobryomorpha_id)
-
-    def classify_all_no_change(classif_id):
-        url = OBJECT_SET_CLASSIFY_URL
-        classifications = [-1 for _obj in obj_ids]
-        rsp = fastapi.post(
-            url,
-            headers=ADMIN_AUTH,
-            json={
-                "target_ids": obj_ids,
-                "classifications": classifications,
-                "wanted_qualification": "V",
-            },
-        )
-        assert rsp.status_code == status.HTTP_200_OK
-
-    classify_all_no_change(entomobryomorpha_id)
-
-    classif2 = classif_history(fastapi, obj_ids[0])
-    assert classif2 is not None
-    # Date is not predictable
-    classif2[0]["classif_date"] = "hopefully just now"
-    classif2[1]["classif_date"] = "a bit before"
-    assert classif2 == [
-        {
-            "classif_date": "hopefully just now",
-            "classif_id": copepod_id,
-            "classif_qual": "V",
-            "classif_score": None,
-            "classif_type": "M",
-            "classif_who": 1,
-            "objid": obj_ids[0],
-            "taxon_name": "Copepoda",
-            "user_name": "Application Administrator",
-        },
-        {
-            "classif_date": "a bit before",
-            "classif_id": crustacea,
-            "classif_qual": "P",
-            "classif_score": 0.52,
-            "classif_type": "A",
-            "classif_who": None,
-            "objid": obj_ids[0],
-            "taxon_name": "Crustacea",
-            "user_name": None,
-        },
-    ]
-
-    # There should be 0 predicted
-    obj_ids = query_all_objects(fastapi, CREATOR_AUTH, prj_id, statusfilter="P")
-    assert len(obj_ids) == 0
-    # There should be 8 validated
-    obj_ids = query_all_objects(fastapi, CREATOR_AUTH, prj_id, statusfilter="V")
-    assert len(obj_ids) == 8
->>>>>>> a3ac4419
 
     prj_id = test_import(
         database, caplog, "Test reset to pred", path=str(VARIOUS_STATES_DIR)
@@ -766,78 +602,5 @@
         "nb_unclassified": 0,
         "nb_validated": 0,
         "projid": prj_id,
-<<<<<<< HEAD
-=======
-        "used_taxa": [entomobryomorpha_id],
-    }
-
-    # Revert after reset to predicted
-    url = OBJECT_SET_REVERT_URL.format(project_id=prj_id, dry_run=False, tgt_usr="")
-    rsp = fastapi.post(url, headers=ADMIN_AUTH, json={})
-    assert rsp.status_code == status.HTTP_200_OK
-    stats = rsp.json()
-
-    assert get_stats(fastapi, prj_id) == {
-        "nb_dubious": 0,
-        "nb_predicted": 0,
-        "nb_unclassified": 0,
-        "nb_validated": 8,
-        "projid": prj_id,
-        "used_taxa": [entomobryomorpha_id],
-    }
-
-    # Delete some object via API, why not?
-    rsp = fastapi.delete(OBJECT_SET_DELETE_URL, headers=ADMIN_AUTH, json=obj_ids[:4])
-    assert rsp.status_code == status.HTTP_200_OK
-
-    # Ensure they are gone
-    rsp = fastapi.post(OBJECT_SET_PARENTS_URL, headers=ADMIN_AUTH, json=obj_ids)
-    assert rsp.status_code == status.HTTP_200_OK
-    resp = rsp.json()
-    assert len(resp["acquisition_ids"]) == 4
-    for prj in resp["project_ids"]:
-        assert prj == prj_id
-    assert resp["total_ids"] == 4
-
-    # Try user stats on the project
-    url = PROJECT_SET_USER_STATS.format(prj_ids=str(prj_id))
-    rsp = fastapi.get(url, headers=ADMIN_AUTH)
-    stats = rsp.json()
-    # The ref stats were obtained with a run in may 2022
-    ref_stats = [
-        {
-            "projid": prj_id,
-            "annotators": [{"id": 1, "name": "Application Administrator"}],
-            "activities": [
-                {"id": 1, "nb_actions": 12, "last_annot": "2022-05-12T14:21:15"}
-            ],
-        }
-    ]
-    # Fix the date on both sides
-    ref_stats[0]["activities"][0]["last_annot"] = "FIXED DATE"
-    stats[0]["activities"][0]["last_annot"] = "FIXED DATE"
-    assert stats == ref_stats
-
-
-def test_reset_fresh_import(database, fastapi, caplog):
-    caplog.set_level(logging.ERROR)
-    from tests.test_import import test_import
-
-    prj_id = test_import(
-        database, caplog, "Test reset to pred", path=str(VARIOUS_STATES_DIR)
-    )
-
-    # Reset all to predicted
-    url = OBJECT_SET_RESET_PREDICTED_URL.format(project_id=prj_id)
-    rsp = fastapi.post(url, headers=ADMIN_AUTH, json={})
-    assert rsp.status_code == status.HTTP_200_OK
-
-    assert get_stats(fastapi, prj_id) == {
-        "nb_dubious": 0,
-        "nb_predicted": 8,
-        "nb_unclassified": 0,
-        "nb_validated": 0,
-        "projid": prj_id,
->>>>>>> a3ac4419
         "used_taxa": [45072, 78418, 84963, 85011, 85012, 85078],
     }