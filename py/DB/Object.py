--- conflicted
+++ resolved
@@ -260,14 +260,8 @@
     classif_type = Column(CHAR(1))  # A : Automatic, M : Manual
     classif_id = Column(INTEGER)
     classif_qual = Column(CHAR(1))
-<<<<<<< HEAD
     classif_who = Column(Integer, ForeignKey('users.id'))
-    # classif_score = Column(DOUBLE_PRECISION)
     pred_id = Column(BIGINT)
-=======
-    classif_who = Column(Integer, ForeignKey("users.id"))
-    classif_score = Column(DOUBLE_PRECISION)
->>>>>>> a1598f92
 
     # The relationships are created in Relations.py but the typing here helps the IDE
     object: relationship