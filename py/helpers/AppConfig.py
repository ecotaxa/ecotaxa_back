--- conflicted
+++ resolved
@@ -77,15 +77,12 @@
     def get_captcha_iplist(self) -> Optional[str]:
         return self.parser.get("CAPTCHA_IPLIST")
 
-<<<<<<< HEAD
-=======
     def get_recaptchaid(self) -> Optional[str]:
         return self.parser.get("RECAPTCHAID")
 
     def get_recaptchasecret(self) -> Optional[str]:
         return self.parser.get("RECAPTCHASECRET")
 
->>>>>>> 43fa90d3
     def get_mailservice_secret_key(self) -> Optional[str]:
         return self.parser.get("MAILSERVICE_SECRET_KEY")
 
