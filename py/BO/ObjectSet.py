--- conflicted
+++ resolved
@@ -37,11 +37,6 @@
 from DB import Session, Query
 from DB.Acquisition import Acquisition
 from DB.Image import Image
-<<<<<<< HEAD
-from DB.Object import ObjectsClassifHisto, ObjectFields, PREDICTED_CLASSIF_QUAL, VALIDATED_CLASSIF_QUAL, \
-    DUBIOUS_CLASSIF_QUAL, DEFAULT_CLASSIF_HISTORY_DATE, ObjectHeader, ObjectIDT
-from DB.Prediction import Prediction
-=======
 from DB.Object import (
     ObjectsClassifHisto,
     ObjectFields,
@@ -52,7 +47,7 @@
     ObjectHeader,
     ObjectIDT,
 )
->>>>>>> a1598f92
+from DB.Prediction import Prediction
 from DB.Project import ProjectIDListT, Project
 from DB.Sample import Sample
 from DB.helpers import Result
@@ -335,10 +330,6 @@
         )
         predicted_state = text("'%s'" % PREDICTED_CLASSIF_QUAL)
         # What's inserted, both cases, into the history table -- all columns
-<<<<<<< HEAD
-        ins_columns = [och.objid, och.classif_date, och.classif_type, och.classif_id,
-                       och.classif_qual, och.classif_who, och.pred_id]
-=======
         ins_columns = [
             och.objid,
             och.classif_date,
@@ -346,9 +337,8 @@
             och.classif_id,
             och.classif_qual,
             och.classif_who,
-            och.classif_score,
+            och.pred_id,
         ]
->>>>>>> a1598f92
         # Conventional defaults for nulls
         classif_when_exp = func.coalesce(
             oh.classif_when, text(DEFAULT_CLASSIF_HISTORY_DATE)
@@ -357,24 +347,6 @@
             oh.classif_auto_when, text(DEFAULT_CLASSIF_HISTORY_DATE)
         )
         # What we want to historize, as a subquery - The current state
-<<<<<<< HEAD
-        sel_subqry = select([oh.objid,
-                             case([
-                                 (oh.classif_qual.in_(manual_states_text), classif_when_exp),
-                                 (oh.classif_qual == predicted_state, classif_auto_when_exp),
-                             ]),
-                             case([  # TODO: This seems quite redundant. To see in prod' if by chance it's consistent
-                                 (oh.classif_qual.in_(manual_states_text), text("'M'")),
-                                 (oh.classif_qual == predicted_state, text("'A'")),
-                             ]),
-                             oh.classif_id, oh.classif_qual,
-                             case([
-                                 (oh.classif_qual.in_(manual_states_text), oh.classif_who),
-                                 # No 'who' for Predicted state
-                             ]),
-                             oh.pred_id
-                             ])
-=======
         sel_subqry = select(
             [
                 oh.objid,
@@ -398,18 +370,9 @@
                         # No 'who' for Predicted state
                     ]
                 ),
-                case(
-                    [
-                        # No score for manual states
-                        (
-                            oh.classif_qual == PREDICTED_CLASSIF_QUAL,
-                            oh.classif_auto_score,
-                        ),
-                    ]
-                ),
+                oh.pred_id
             ]
         )
->>>>>>> a1598f92
         if only_qual is not None:
             # Pick only the required states
             qual_cond = oh.classif_qual.in_(only_qual)
@@ -486,20 +449,6 @@
         ).subquery()
 
         # Also get some fields from ObjectHeader for referencing, info, and fallback
-<<<<<<< HEAD
-        qry = self.session.query(ObjectHeader.objid, ObjectHeader.classif_id,
-                                 func.coalesce(subq_alias.c.classif_date, ObjectHeader.classif_auto_when)
-                                 .label("histo_classif_date"),
-                                 subq_alias.c.classif_type.label("histo_classif_type"),
-                                 func.coalesce(subq_alias.c.classif_id)
-                                 .label("histo_classif_id"),
-                                 func.coalesce(subq_alias.c.classif_qual,
-                                               case([(ObjectHeader.pred_id.isnot(None),
-                                                      PREDICTED_CLASSIF_QUAL)]))
-                                 .label("histo_classif_qual"),
-                                 subq_alias.c.classif_who.label("histo_classif_who"))
-        qry = qry.join(subq_alias, ObjectHeader.objid == subq_alias.c.objid, isouter=(from_user_id is None))
-=======
         qry = self.session.query(
             ObjectHeader.objid,
             ObjectHeader.classif_id,
@@ -507,13 +456,13 @@
                 subq_alias.c.classif_date, ObjectHeader.classif_auto_when
             ).label("histo_classif_date"),
             subq_alias.c.classif_type.label("histo_classif_type"),
-            func.coalesce(subq_alias.c.classif_id, ObjectHeader.classif_auto_id).label(
+            func.coalesce(subq_alias.c.classif_id).label(
                 "histo_classif_id"
             ),
             func.coalesce(
                 subq_alias.c.classif_qual,
                 case(
-                    [(ObjectHeader.classif_auto_id.isnot(None), PREDICTED_CLASSIF_QUAL)]
+                    [(ObjectHeader.pred_id.isnot(None), PREDICTED_CLASSIF_QUAL)]
                 ),
             ).label("histo_classif_qual"),
             subq_alias.c.classif_who.label("histo_classif_who"),
@@ -523,7 +472,6 @@
             ObjectHeader.objid == subq_alias.c.objid,
             isouter=(from_user_id is None),
         )
->>>>>>> a1598f92
         if from_user_id is not None:
             # If taking history from a user, don't apply to the objects he/she classsified
             # in last already.
@@ -664,20 +612,13 @@
                     {classif_who_col: user_id, classif_when_col: log_timestamp}
                 )
             else:
-<<<<<<< HEAD
-                row_upd.update({classif_auto_when_col: log_timestamp,
-                                classif_who_col: None,
-                                classif_when_col: None})
-=======
                 row_upd.update(
                     {
-                        classif_auto_id_col: new_classif_id,
                         classif_auto_when_col: log_timestamp,
                         classif_who_col: None,
                         classif_when_col: None,
                     }
                 )
->>>>>>> a1598f92
             # Do the update itsef
             nb_updated += an_obj_set.update_all(row_upd)
 
@@ -686,7 +627,6 @@
         # Return statuses
         return nb_updated, all_changes
 
-<<<<<<< HEAD
 
     def classify_auto_mult(self, list_classif_ids: List[ClassifIDListT], scores: List[ClassifScoresListT], keep_logs: bool) \
             -> Tuple[int, ObjectSetClassifChangesT]:
@@ -696,17 +636,6 @@
             :param scores: all predicted confidence scores for each object, from automatic classification algorithm.
             :param keep_logs: Self-explained
             :returns updated rows and a summary of changes, for stats.
-=======
-    def classify_auto(
-        self, classif_ids: ClassifIDListT, scores: List[float], keep_logs: bool
-    ) -> Tuple[int, ObjectSetClassifChangesT]:
-        """
-        Set automatic classifications in self.
-        :param classif_ids: One category id for each of the object ids in self.
-        :param scores: One confidence score for each object from automatic classification algorithm.
-        :param keep_logs: Self-explained
-        :returns updated rows and a summary of changes, for stats.
->>>>>>> a1598f92
         """
 
         # Gather state of classification, for impacted objects, before the change. Keep a lock on rows.
@@ -773,22 +702,13 @@
             classif = preds[0]['classif_id']
             pred_id = preds[0]['pred_id']
             prev_obj = prev[obj_id]
-<<<<<<< HEAD
-            prev_classif_id: Optional[int] = prev_obj['classif_id']
-            prev_classif_qual = prev_obj['classif_qual']
-
-            an_update: Dict[str, Any] = {objid_param: obj_id,
-                                         pred_id_col: pred_id}
-=======
             prev_classif_id: Optional[int] = prev_obj["classif_id"]
             prev_classif_qual = prev_obj["classif_qual"]
             # Whatever, set the auto_* fields, on the object
             an_update: Dict[str, Any] = {
                 objid_param: obj_id,
-                classif_auto_id_col: classif,
-                classif_auto_score_col: score,
+                pred_id_col: pred_id
             }
->>>>>>> a1598f92
             if prev_classif_qual in overriden_by_prediction:
                 # If not manually modified, go to Predicted state and set prediction as classification
                 an_update[classif_id_col] = classif
@@ -816,33 +736,19 @@
         obj_upd_qry: Update = ObjectHeader.__table__.update()
         obj_upd_qry = obj_upd_qry.where(ObjectHeader.objid == bindparam(objid_param))
         if len(full_updates) > 0:
-<<<<<<< HEAD
-            full_upd_qry = obj_upd_qry.values(classif_id=bindparam(classif_id_col),
-                                              classif_qual=bindparam(classif_qual_col),
-                                              pred_id=bindparam(pred_id_col),
-                                              classif_auto_when=sql_now)
-            self.session.execute(full_upd_qry, full_updates)
-        # Partial updates
-        if len(partial_updates) > 0:
-            part_upd_qry = obj_upd_qry.values(pred_id=bindparam(pred_id_col),
-                                              classif_auto_when=sql_now)
-=======
             full_upd_qry = obj_upd_qry.values(
                 classif_id=bindparam(classif_id_col),
                 classif_qual=bindparam(classif_qual_col),
-                classif_auto_id=bindparam(classif_auto_id_col),
-                classif_auto_score=bindparam(classif_auto_score_col),
+                pred_id=bindparam(pred_id_col),
                 classif_auto_when=sql_now,
             )
             self.session.execute(full_upd_qry, full_updates)
         # Partial updates
         if len(partial_updates) > 0:
             part_upd_qry = obj_upd_qry.values(
-                classif_auto_id=bindparam(classif_auto_id_col),
-                classif_auto_score=bindparam(classif_auto_score_col),
+                pred_id=bindparam(pred_id_col),
                 classif_auto_when=sql_now,
             )
->>>>>>> a1598f92
             self.session.execute(part_upd_qry, partial_updates)
 
         # TODO: Cache upd
@@ -860,25 +766,17 @@
         """
             Fetch, and DB lock, self's objects
         """
-<<<<<<< HEAD
-        qry = select([ObjectHeader.objid,
-                      ObjectHeader.pred_id, ObjectHeader.classif_auto_when,
-                      ObjectHeader.classif_id, ObjectHeader.classif_qual,
-                      ObjectHeader.classif_who, ObjectHeader.classif_when]).with_for_update(key_share=True)
-=======
         qry = select(
             [
                 ObjectHeader.objid,
-                ObjectHeader.classif_auto_id,
+                ObjectHeader.pred_id,
                 ObjectHeader.classif_auto_when,
-                ObjectHeader.classif_auto_score,
                 ObjectHeader.classif_id,
                 ObjectHeader.classif_qual,
                 ObjectHeader.classif_who,
                 ObjectHeader.classif_when,
             ]
         ).with_for_update(key_share=True)
->>>>>>> a1598f92
         qry = qry.where(ObjectHeader.objid == any_(self.object_ids))
         logger.info("Fetch with lock: %s", qry)
         res: Result = self.session.execute(qry)
@@ -909,12 +807,7 @@
     """
     A filter, inside an object set.
     """
-<<<<<<< HEAD
     TO_COL = {"score": Prediction.score.name}
-=======
-
-    TO_COL = {"score": ObjectHeader.classif_auto_score.name}
->>>>>>> a1598f92
     TAXO_KEYS = ["taxo", "taxochild"]
 
     def __init__(self, session: Session, filters: ProjectFiltersDict):
