# -*- coding: utf-8 -*-
# This file is part of Ecotaxa, see license.md in the application root directory for license informations.
# Copyright (C) 2015-2020  Picheral, Colin, Irisson (UPMC-CNRS)
#
#
# A bit of SQL encapsulation.
#
import re
from decimal import Decimal
from typing import Union, List, Dict, Optional, Set, Generator, Tuple

# A dict for sending parametrized SQL to the engine
SQLParamDict = Dict[str, Union[int, float, Decimal, str, List[int], List[str]]]


class SelectClause(object):
    """
    List of selected expressions, eventually aliased.
    """

<<<<<<< HEAD
    __slots__ = ("expressions", "aliases", "lateral_joins")
=======
    __slots__ = ("expressions", "aliases")
>>>>>>> 45ca1b5b

    def __init__(self):
        self.expressions = []
        self.aliases = []

    def add(self, expr: str, alias: Optional[str] = None) -> "SelectClause":
        self.expressions.append(expr)
        self.aliases.append(alias)
        return self

    def get_sql(self) -> str:
        aliased = [
            expr + (f" AS {alias}" if alias else "")
            for expr, alias in zip(self.expressions, self.aliases)
        ]
        ret = "SELECT " + ", ".join(aliased)
        return ret


class FromClause(object):
    """
    A 'from' clause in SQL. List of joined table expressions.
    """

    __slots__ = ("joins", "left_joins", "lateral_joins")

    def __init__(self, first: str):
        self.joins = [first]
        self.left_joins: Set[str] = set()
        self.lateral_joins: Set[str] = set()

    def __add__(self, other) -> "FromClause":
        self.joins.append(other)
        return self

    def get_sql(self) -> str:
        sqls = [self.joins[0]]
        for a_join in self.joins[1:]:
            lateral = "LATERAL " if a_join in self.lateral_joins else ""
            if a_join in self.left_joins:
                sqls.append("LEFT JOIN " + lateral + a_join)
            else:
                sqls.append("JOIN " + lateral + a_join)
        return "\n ".join(sqls)

    def replace_table(self, before: str, after: str) -> None:
        repl = []
        before += " "
        after += " "
        for a_join in self.joins:
            if before in a_join:
                a_join = a_join.replace(before, after)
            repl.append(a_join)
        self.joins.clear()
        self.joins.extend(repl)

    def remove_if_refers_to(self, table_name: str) -> None:
        self.joins = [a_join for a_join in self.joins if table_name not in a_join]

    def set_outer(self, join_start: str) -> None:
        """Signal that the clause starting with join_start should be a LEFT one"""
        self._add_if_starts(self.left_joins, join_start)

    def set_lateral(self, join_start: str) -> None:
        """Signal that the clause starting with join_start should be a LATERAL one"""
        self._add_if_starts(self.lateral_joins, join_start)

    def _add_if_starts(self, target_set: Set[str], join_start: str):
        for a_join in self.joins:
            if a_join.startswith(join_start):
                target_set.add(a_join)

    def find_join(self, join_start: str) -> Tuple[str, int]:
        """Find a clause starting with join_start"""
        for idx, a_join in enumerate(self.joins):
            if a_join.startswith(join_start):
                return a_join, idx
        return "", -1

    def replace_in_join(self, idx: int, exp_from: str, exp_to: str):
        """Textual substitution in given join text"""
        self.joins[idx] = self.joins[idx].replace(exp_from, exp_to)

    def insert(self, a_join: str, idx: int):
        self.joins.insert(idx, a_join)


class WhereClause(object):
    """
    A 'where' clause in SQL. List of 'and' clauses.
    """

    __slots__ = ("ands",)

    def __init__(self) -> None:
        self.ands: List[str] = []

    def __mul__(self, other) -> "WhereClause":
        self.ands.append(other)
        return self

    def get_sql(self) -> str:
        if len(self.ands) > 0:
            return "\nWHERE " + "\n  AND ".join(self.ands)
        else:
            return " "

    # Not completely exact but good enough
    COL_RE = re.compile(r"\b(\w+)\.(\w+)\b", re.ASCII)

    def conds_and_refs(self) -> Generator[Tuple[str, Set[str]], None, None]:
        """
        Iterator over the conditions, with a pre-analysis on their references.
        """
        for a_cond in self.ands:
            refs = set([a_match.group(0) for a_match in self.COL_RE.finditer(a_cond)])
            yield a_cond, refs


class OrderClause(object):
    """
    An 'order by' clause in SQL. List of columns/aliases.
    """

    __slots__ = ("expressions", "columns", "window_start", "window_size")

    def __init__(self) -> None:
        self.expressions: List[str] = []
        self.columns: List[str] = []
        self.window_start = self.window_size = None

    def add_expression(
        self,
        alias: Optional[str],
        expr: str,
        asc_or_desc: Optional[str] = None,
        invert_nulls_first: bool = False,
    ) -> None:
        if asc_or_desc is None:
            asc_or_desc = "ASC"
        if invert_nulls_first:
            asc_or_desc += " NULLS FIRST" if asc_or_desc == "ASC" else " NULLS LAST"
        if alias is not None:
            # Refer to a table in select list
            self.expressions.append(f"{alias}.{expr} {asc_or_desc}")
            self.columns.append(alias + "." + expr)
        else:
            # Refer to a select expression
            self.expressions.append(f"{expr} {asc_or_desc}")
            self.columns.append(expr)

    def referenced_columns(self, with_prefices=True) -> Set[str]:
        if with_prefices:
            return set(self.columns)
        else:
            return set([a_col.split(".")[1] for a_col in self.columns])

    def set_window(self, start: Optional[int], size: Optional[int]) -> None:
        self.window_start: Optional[int] = start
        self.window_size: Optional[int] = size

    def get_sql(self) -> str:
        ret = (
            ("\nORDER BY " + ", ".join(self.expressions)) if self.expressions else "\n"
        )
        if self.window_start is not None:
            ret += f" OFFSET {self.window_start}"
        if self.window_size is not None:
            ret += f" LIMIT {self.window_size}"
        return ret

    def replace(self, chunk_from, chunk_to):
        self.expressions = [
            a_exp.replace(chunk_from, chunk_to) for a_exp in self.expressions
        ]
        self.columns = [a_col.replace(chunk_from, chunk_to) for a_col in self.columns]

    def clone(self) -> "OrderClause":
        ret = OrderClause()
        ret.expressions = self.expressions[:]
        ret.columns = self.columns[:]
        return ret<|MERGE_RESOLUTION|>--- conflicted
+++ resolved
@@ -18,11 +18,7 @@
     List of selected expressions, eventually aliased.
     """
 
-<<<<<<< HEAD
-    __slots__ = ("expressions", "aliases", "lateral_joins")
-=======
     __slots__ = ("expressions", "aliases")
->>>>>>> 45ca1b5b
 
     def __init__(self):
         self.expressions = []
