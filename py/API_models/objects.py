# -*- coding: utf-8 -*-
# This file is part of Ecotaxa, see license.md in the application root directory for license informations.
# Copyright (C) 2015-2020  Picheral, Colin, Irisson (UPMC-CNRS)
#
#  Models used in Objects API operations.
#
from typing import List, Optional, Dict, Any

from API_models.helpers.DBtoModel import combine_models
from API_models.helpers.DataclassToModel import dataclass_to_model
from BO.Classification import HistoricalLastClassif, HistoricalClassification
from BO.ObjectSet import ObjectIDListT
from DB.Image import Image
from DB.Object import ObjectHeader
from helpers.pydantic import BaseModel, Field, DescriptiveModel


# TODO JCE - examples - ?default?
<<<<<<< HEAD
class _Obj2Model:
    description = {
        "objid": Field(title="Object Id", description="The object Id.", example=264409236),
        "acquisid": Field(title="Acquisition Id", description="The parent acquisition Id.", example=144),
        "orig_id": Field(title="Original id", description="Original object ID from initial TSV load.",
                         example="deex_leg1_48_406"),
        "objdate": Field(title="Object date", description=""),
        "objtime": Field(title="Object time", description=""),
        "latitude": Field(title="Latitude", description="The latitude.", example=42.0231666666667),
        "longitude": Field(title="Longitude", description="The longitude.", example=4.71766666666667),
        "depth_min": Field(title="Depth min", description="The min depth.", example=0),
        "depth_max": Field(title="Depth max", description="The min depth.", example=300),
        "sunpos": Field(title="Sun position", description="Sun position, from date, time and coords.", example="N"),
        "classif_id": Field(title="Classification Id", description="The classification Id.", example=82399),
        "classif_qual": Field(title="Classification qualification",
                              description="The classification qualification. Could be **P** for predicted, **V** for validated or **D** for Dubious.",
                              example="P"),
        "classif_who": Field(title="Classification who", description="The user who manualy classify this object.",
                             example="null"),
        "classif_when": Field(title="Classification when", description="The classification date.",
                              example="2021-09-21T14:59:01.007110"),
        "pred_id": Field(title="Prediction Id",
                                 description="Set if the object was ever predicted, id of the automatic prediction. "),
        "classif_auto_when": Field(title="Classification auto when",
                                   description="Set if the object was ever predicted, remain forever with these value. Reflect the 'last state' only if classif_qual is 'P'. The classification date.",
                                   example="2021-09-21T14:59:01.007110"),
        "classif_crossvalidation_id": Field(title="Classification crossvalidation Id",
                                            description="Always NULL in prod.",
                                            example="null"),
        "complement_info": Field(title="Complement info", description="", example="Part of ostracoda"),
        "similarity": Field(title="Similarity", description="Always NULL in prod.", example="null"),
        "random_value": Field(title="random_value", description=""),
        "object_link": Field(title="Object link", description="Object link.",
                             example="http://www.zooscan.obs-vlfr.fr//")

    }
    exclude: List[str] = []


class ObjectHeaderModel(SQLAlchemy2Pydantic[ObjectHeader, _Obj2Model]):
    pass


class ObjectFieldsModel(BaseModel):
    pass


class _Image2Model:
    description = {
        "imgid": Field(title="Image Id", description="The id of the image.", example=376456),
        "objid": Field(title="Object Id", description="The id of the object related to the image.", example=376456),
        "imgrank": Field(title="Image rank", description="The rank of the image.", example=0),
        "file_name": Field(title="File name", description="The file name.", example="0037/6456.jpg"),
        "orig_file_name": Field(title="Original file name", description="The file name of the original image.",
                                example="dewex_leg2_63_689.jpg"),
        "width": Field(title="Width", description="The width of the image.", example=98),
        "height": Field(title="Height", description="The height of the image.", example=63),
        "thumb_file_name": Field(title="Thumb file name",
                                 description="Generate thumbnail if image is too large. This generated thumbnail file name.",
                                 example="null"),
        "thumb_width": Field(title="Thumb width",
                             description="Generate thumbnail if image is too large. This generated thumbnail width.",
                             example="null"),
        "thumb_height": Field(title="Thumb height",
                              description="Generate thumbnail if image is too large. The thumb height of the image.",
                              example="null")
    }
    exclude: List[str] = []


class _ImageModelFromDB(SQLAlchemy2Pydantic[Image, _Image2Model]):
    pass
=======
class _ObjectHeaderModel(DescriptiveModel):
    objid = Field(title="Object Id", description="The object Id.", example=264409236)
    acquisid = Field(
        title="Acquisition Id", description="The parent acquisition Id.", example=144
    )
    orig_id = Field(
        title="Original id",
        description="Original object ID from initial TSV load.",
        example="deex_leg1_48_406",
    )
    objdate = Field(title="Object date", description="")
    objtime = Field(title="Object time", description="")
    latitude = Field(
        title="Latitude", description="The latitude.", example=42.0231666666667
    )
    longitude = Field(
        title="Longitude", description="The longitude.", example=4.71766666666667
    )
    depth_min = Field(title="Depth min", description="The min depth.", example=0)
    depth_max = Field(title="Depth max", description="The min depth.", example=300)
    sunpos = Field(
        title="Sun position",
        description="Sun position, from date, time and coords.",
        example="N",
    )
    classif_id = Field(
        title="Classification Id", description="The classification Id.", example=82399
    )
    classif_qual = Field(
        title="Classification qualification",
        description="The classification qualification. Could be **P** for predicted, **V** for validated or **D** for Dubious.",
        example="P",
    )
    classif_who = Field(
        title="Classification who",
        description="The user who manualy classify this object.",
        example="null",
    )
    classif_when = Field(
        title="Classification when",
        description="The classification date.",
        example="2021-09-21T14:59:01.007110",
    )
    classif_auto_id = Field(
        title="Classification auto Id",
        description="Set if the object was ever predicted, remain forever with these value. Reflect the 'last state' only if classif_qual is 'P'. ",
    )
    classif_auto_score = Field(
        title="Classification auto score",
        description="Set if the object was ever predicted, remain forever with these value. Reflect the 'last state' only if classif_qual is 'P'. The classification auto score is generally between 0 and 1. This is a confidence score, in the fact that, the taxon prediction for this object is correct.",
        example=0.085,
    )
    classif_auto_when = Field(
        title="Classification auto when",
        description="Set if the object was ever predicted, remain forever with these value. Reflect the 'last state' only if classif_qual is 'P'. The classification date.",
        example="2021-09-21T14:59:01.007110",
    )
    classif_crossvalidation_id = Field(
        title="Classification crossvalidation Id",
        description="Always NULL in prod.",
        example="null",
    )
    complement_info = Field(
        title="Complement info", description="", example="Part of ostracoda"
    )
    similarity = Field(
        title="Similarity", description="Always NULL in prod.", example="null"
    )
    random_value = Field(title="random_value", description="")
    object_link = Field(
        title="Object link",
        description="Object link.",
        example="http://www.zooscan.obs-vlfr.fr//",
    )


ObjectHeaderModel = combine_models(ObjectHeader, _ObjectHeaderModel)


class _Image2Model(DescriptiveModel):
    imgid = Field(title="Image Id", description="The id of the image.", example=376456)
    objid = Field(
        title="Object Id",
        description="The id of the object related to the image.",
        example=376456,
    )
    imgrank = Field(title="Image rank", description="The rank of the image.", example=0)
    file_name = Field(
        title="File name", description="The file name.", example="0037/6456.jpg"
    )
    orig_file_name = Field(
        title="Original file name",
        description="The file name of the original image.",
        example="dewex_leg2_63_689.jpg",
    )
    width = Field(title="Width", description="The width of the image.", example=98)
    height = Field(title="Height", description="The height of the image.", example=63)
    thumb_file_name = Field(
        title="Thumb file name",
        description="Generate thumbnail if image is too large. This generated thumbnail file name.",
        example="null",
    )
    thumb_width = Field(
        title="Thumb width",
        description="Generate thumbnail if image is too large. This generated thumbnail width.",
        example="null",
    )
    thumb_height = Field(
        title="Thumb height",
        description="Generate thumbnail if image is too large. The thumb height of the image.",
        example="null",
    )


_ImageModelFromDB = combine_models(Image, _Image2Model)
>>>>>>> 3350e9c2


class ImageModel(_ImageModelFromDB):
    pass


class ObjectModel(ObjectHeaderModel):
    orig_id: str = Field(
        title="Original id",
        description="Original object ID from initial TSV load.",
        example="deex_leg1_48_406",
    )
    object_link: Optional[str] = Field(
        title="Object link",
        description="Object link.",
        example="http://www.zooscan.obs-vlfr.fr//",
    )
    sample_id: int = Field(
        title="Sample id",
        description="Sample (i.e. parent of parent acquisition) ID.",
        example=12,
    )
    project_id: int = Field(
        title="Project id",
        description="Project (i.e. parent of sample) ID.",
        example=76,
    )
    images: List[ImageModel] = Field(
        title="Images",
        description="Images for this object.",
        default=[],
        example=[
            {
                "imgid": 376456,
                "objid": 376456,
                "imgrank": 0,
                "file_name": "0037/6456.jpg",
                "orig_file_name": "dewex_leg2_63_689.jpg",
                "width": 98,
                "height": 63,
                "thumb_file_name": "null",
                "thumb_width": "null",
                "thumb_height": "null",
            }
        ],
    )
    free_columns: Dict[str, Any] = Field(
        title="Free columns",
        description="Free columns from object mapping in project.",
        example={"area": 49.0, "mean": 232.27, "stddev": 2.129},
        default={},
    )


class ObjectSetQueryRsp(BaseModel):
    object_ids: ObjectIDListT = Field(
        title="Object Ids",
        description="Matching object IDs.",
        default=[],
        example=[634509, 6234516, 976544],
    )
    acquisition_ids: List[Optional[int]] = Field(
        title="Acquisition Ids",
        description="Parent (acquisition) IDs.",
        default=[],
        example=[23, 987, 89],
    )
    sample_ids: List[Optional[int]] = Field(
        title="Sample Ids",
        description="Parent (sample) IDs.",
        default=[],
        example=[234, 194, 12],
    )
    project_ids: List[Optional[int]] = Field(
        title="Project Ids", description="Project Ids.", default=[], example=[22, 43]
    )
    details: List[List[Any]] = Field(
        title="Details",
        description="Requested fields, in request order.",
        default=[],
        example=[
            [7.315666666666667, 43.685],
            [7.315666666666667, 43.685],
            [7.315666666666667, 43.685],
        ],
    )
    total_ids: int = Field(
        title="Total Ids",
        description="Total rows returned by the query, even if it was window-ed.",
        default=0,
        example=1000,
    )


class ObjectSetSummaryRsp(BaseModel):
    """
    Classification summary from object set.
    """

    total_objects: Optional[int] = Field(
        title="Total objects",
        description="Total number of objects in the set.",
        default=None,
        example=300,
    )
    validated_objects: Optional[int] = Field(
        title="Validated objects",
        description="Number of validated objects in the set.",
        default=None,
        example=100,
    )
    dubious_objects: Optional[int] = Field(
        title="Dubious objects",
        description="Number of dubious objects in the set.",
        default=None,
        example=100,
    )
    predicted_objects: Optional[int] = Field(
        title="Predicted objects",
        description="Number of predicted objects in the set.",
        default=None,
        example=100,
    )


class _DBHistoricalLastClassifDescription(DescriptiveModel):
    objid = Field(title="Object Id", description="The object Id.", example=264409236)
    classif_id = Field(
        title="Classification Id", description="The classification Id.", example=82399
    )
    histo_classif_date = Field(
        title="Historical last classification date",
        description="The classification date.",
        example="2021-09-21T14:59:01.007110",
    )
    histo_classif_type = Field(
        title="Historical last classification type",
        description="The type of classification. Could be **A** for Automatic or **M** for Manual.",
        example="M",
    )
    histo_classif_id = Field(
        title="Historical last classification Id",
        description="The classification Id.",
        example=56,
    )
    histo_classif_qual = Field(
        title="Historical last classification qualification",
        description="The classification qualification. Could be **P** for predicted, **V** for validated or **D** for Dubious.",
        example="V",
    )
    histo_classif_who = Field(
        title="Historical last classification who",
        description="The user who manualy classify this object.",
        example=3876,
    )


HistoricalLastClassificationModel = dataclass_to_model(
    HistoricalLastClassif, _DBHistoricalLastClassifDescription
)


class ObjectSetRevertToHistoryRsp(BaseModel):
    # TODO: Setting below to List[HistoricalClassification] fails to export the model
    #       but setting as below fools mypy.
    # It's now done for the 2 other wrappers, so just copy/paste Lol
    last_entries: List[HistoricalLastClassificationModel] = Field(
        title="Last entries",
        description="Object + last classification",
        default=[],
        example=[
            {
                "objid": 264409236,
                "classif_id": 82399,
                "histo_classif_date": "2021-09-21T14:59:01.007110",
                "histo_classif_type": "M",
                "histo_classif_id": 56,
                "histo_classif_qual": "V",
                "histo_classif_who": 3876,
            }
        ],
    )
    # TODO: Below is ClassifSetInfoT but this defeats openapi generator
    classif_info: Dict[int, Any] = Field(
        title="Classification info",
        description="Classification names (self+parent) for involved IDs.",
        default={},
        example={"25932": ["Oikopleuridae", "Appendicularia"]},
    )


class ClassifyReq(BaseModel):
    target_ids: List[int] = Field(
        title="Target Ids",
        description="The IDs of the target objects.",
        example=[634509, 6234516, 976544],
    )
    classifications: List[int] = Field(
        title="Classifications",
        description="The wanted new classifications, i.e. taxon ID, one for each object. Use -1 to keep present one.",
        example=[7546, 3421, 788],
    )
    wanted_qualification: str = Field(
        title="Wanted qualification",
        description="The wanted qualifications for all objects. 'V' or 'P'.",
        example="V",
    )


class ClassifyAutoReq(BaseModel):
    target_ids: List[int] = Field(
        title="Target Ids", description="The IDs of the target objects."
    )
    classifications: List[int] = Field(
        title="Classifications",
        description="The wanted new classifications, i.e. taxon ID, one for each object.",
    )
    scores: List[float] = Field(
        title="Scores",
        description="The classification score is generally between 0 and 1. It indicates the probability that the taxon prediction of this object is correct.",
    )
    keep_log: bool = Field(
        title="Keep log",
        description="Set if former automatic classification history is needed.",
    )

    class Config:
        schema_extra = {
            "title": "Classify auto request Model",
            "example": {
                "target_ids": [634509, 6234516, 976544],
                "classifications": [7546, 3421, 788],
                "scores": [0.4, 0.56, 0.38],
                "keep_log": False,
            },
        }


<<<<<<< HEAD
class ClassifyAutoReqMult(BaseModel):
    target_ids: List[int] = Field(title="Target Ids", description="The IDs of the target objects.")
    classifications: List[List[int]] = Field(title="Classifications",
                                       description="The wanted new classifications, i.e. taxon ID, one for each object.")
    scores: List[List[float]] = Field(title="Scores",
                                description="The classification score is generally between 0 and 1. "
                                            "It indicates the probability that the taxon prediction of this object is correct.")
    keep_log: bool = Field(title="Keep log", description="Set if former automatic classification history is needed.")

    class Config:
        # TODO: The example is not OK anymore, and it might be a good idea to keep compatibility for endpoint present user(s)
        schema_extra = {
            "title": "Classify auto request Model",
            "example": {
                "target_ids": [634509, 6234516, 976544],
                "classifications": [[7546, 777, 4378], 3421, 788],
                "scores": [0.4, 0.56, 0.38],
                "keep_log": False,
            }
        }


_DBHistoricalClassificationDescription = {
    "objid": Field(title="Object Id", description="The object Id.", example=264409236),
    "classif_id": Field(title="Classification Id", description="The classification Id.", example=82399),
    "classif_date": Field(title="Classification date", description="The classification date.",
                          example="2021-09-21T14:59:01.007110"),
    "classif_who": Field(title="Classification who", description="The user who manualy classify this object.",
                         example="null"),
    "classif_type": Field(title="Classification type",
                          description="The type of classification. Could be **A** for Automatic or **M** for Manual.",
                          example="A"),
    "classif_qual": Field(title="Classification qualification",
                          description="The classification qualification. Could be **P** for predicted, **V** for validated or **D** for Dubious.",
                          example="P"),
    "pred_id": Field(title="Prediction Id",
                           description="The prediction Id."),
    "user_name": Field(title="User name", description="The name of the user who classified this object.",
                       example="null"),
    "taxon_name": Field(title="Taxon name", description="The taxon name of the object.", example="Penilia avirostris")
}
HistoricalClassificationModel = dataclass_to_model(HistoricalClassification,
                                                   field_infos=_DBHistoricalClassificationDescription)
=======
class _DBHistoricalClassificationDescription(DescriptiveModel):
    objid = Field(title="Object Id", description="The object Id.", example=264409236)
    classif_id = Field(
        title="Classification Id", description="The classification Id.", example=82399
    )
    classif_date = Field(
        title="Classification date",
        description="The classification date.",
        example="2021-09-21T14:59:01.007110",
    )
    classif_who = Field(
        title="Classification who",
        description="The user who manualy classify this object.",
        example="null",
    )
    classif_type = Field(
        title="Classification type",
        description="The type of classification. Could be **A** for Automatic or **M** for Manual.",
        example="A",
    )
    classif_qual = Field(
        title="Classification qualification",
        description="The classification qualification. Could be **P** for predicted, **V** for validated or **D** for Dubious.",
        example="P",
    )
    classif_score = Field(
        title="Classification score",
        description="The classification score is generally between 0 and 1. This is a confidence score, in the fact that, the taxon prediction for this object is correct.",
        example=0.085,
    )
    user_name = Field(
        title="User name",
        description="The name of the user who classified this object.",
        example="null",
    )
    taxon_name = Field(
        title="Taxon name",
        description="The taxon name of the object.",
        example="Penilia avirostris",
    )


HistoricalClassificationModel = dataclass_to_model(
    HistoricalClassification, _DBHistoricalClassificationDescription
)
>>>>>>> 3350e9c2


class ObjectHistoryRsp(BaseModel):
    classif: List[HistoricalClassificationModel] = Field(
        title="The classification history", default=[]
    )<|MERGE_RESOLUTION|>--- conflicted
+++ resolved
@@ -16,80 +16,6 @@
 
 
 # TODO JCE - examples - ?default?
-<<<<<<< HEAD
-class _Obj2Model:
-    description = {
-        "objid": Field(title="Object Id", description="The object Id.", example=264409236),
-        "acquisid": Field(title="Acquisition Id", description="The parent acquisition Id.", example=144),
-        "orig_id": Field(title="Original id", description="Original object ID from initial TSV load.",
-                         example="deex_leg1_48_406"),
-        "objdate": Field(title="Object date", description=""),
-        "objtime": Field(title="Object time", description=""),
-        "latitude": Field(title="Latitude", description="The latitude.", example=42.0231666666667),
-        "longitude": Field(title="Longitude", description="The longitude.", example=4.71766666666667),
-        "depth_min": Field(title="Depth min", description="The min depth.", example=0),
-        "depth_max": Field(title="Depth max", description="The min depth.", example=300),
-        "sunpos": Field(title="Sun position", description="Sun position, from date, time and coords.", example="N"),
-        "classif_id": Field(title="Classification Id", description="The classification Id.", example=82399),
-        "classif_qual": Field(title="Classification qualification",
-                              description="The classification qualification. Could be **P** for predicted, **V** for validated or **D** for Dubious.",
-                              example="P"),
-        "classif_who": Field(title="Classification who", description="The user who manualy classify this object.",
-                             example="null"),
-        "classif_when": Field(title="Classification when", description="The classification date.",
-                              example="2021-09-21T14:59:01.007110"),
-        "pred_id": Field(title="Prediction Id",
-                                 description="Set if the object was ever predicted, id of the automatic prediction. "),
-        "classif_auto_when": Field(title="Classification auto when",
-                                   description="Set if the object was ever predicted, remain forever with these value. Reflect the 'last state' only if classif_qual is 'P'. The classification date.",
-                                   example="2021-09-21T14:59:01.007110"),
-        "classif_crossvalidation_id": Field(title="Classification crossvalidation Id",
-                                            description="Always NULL in prod.",
-                                            example="null"),
-        "complement_info": Field(title="Complement info", description="", example="Part of ostracoda"),
-        "similarity": Field(title="Similarity", description="Always NULL in prod.", example="null"),
-        "random_value": Field(title="random_value", description=""),
-        "object_link": Field(title="Object link", description="Object link.",
-                             example="http://www.zooscan.obs-vlfr.fr//")
-
-    }
-    exclude: List[str] = []
-
-
-class ObjectHeaderModel(SQLAlchemy2Pydantic[ObjectHeader, _Obj2Model]):
-    pass
-
-
-class ObjectFieldsModel(BaseModel):
-    pass
-
-
-class _Image2Model:
-    description = {
-        "imgid": Field(title="Image Id", description="The id of the image.", example=376456),
-        "objid": Field(title="Object Id", description="The id of the object related to the image.", example=376456),
-        "imgrank": Field(title="Image rank", description="The rank of the image.", example=0),
-        "file_name": Field(title="File name", description="The file name.", example="0037/6456.jpg"),
-        "orig_file_name": Field(title="Original file name", description="The file name of the original image.",
-                                example="dewex_leg2_63_689.jpg"),
-        "width": Field(title="Width", description="The width of the image.", example=98),
-        "height": Field(title="Height", description="The height of the image.", example=63),
-        "thumb_file_name": Field(title="Thumb file name",
-                                 description="Generate thumbnail if image is too large. This generated thumbnail file name.",
-                                 example="null"),
-        "thumb_width": Field(title="Thumb width",
-                             description="Generate thumbnail if image is too large. This generated thumbnail width.",
-                             example="null"),
-        "thumb_height": Field(title="Thumb height",
-                              description="Generate thumbnail if image is too large. The thumb height of the image.",
-                              example="null")
-    }
-    exclude: List[str] = []
-
-
-class _ImageModelFromDB(SQLAlchemy2Pydantic[Image, _Image2Model]):
-    pass
-=======
 class _ObjectHeaderModel(DescriptiveModel):
     objid = Field(title="Object Id", description="The object Id.", example=264409236)
     acquisid = Field(
@@ -133,14 +59,9 @@
         description="The classification date.",
         example="2021-09-21T14:59:01.007110",
     )
-    classif_auto_id = Field(
-        title="Classification auto Id",
-        description="Set if the object was ever predicted, remain forever with these value. Reflect the 'last state' only if classif_qual is 'P'. ",
-    )
-    classif_auto_score = Field(
-        title="Classification auto score",
-        description="Set if the object was ever predicted, remain forever with these value. Reflect the 'last state' only if classif_qual is 'P'. The classification auto score is generally between 0 and 1. This is a confidence score, in the fact that, the taxon prediction for this object is correct.",
-        example=0.085,
+    pred_id = Field(
+        title="Prediction Id",
+        description="Set if the object was ever predicted, id of the automatic prediction.",
     )
     classif_auto_when = Field(
         title="Classification auto when",
@@ -205,7 +126,6 @@
 
 
 _ImageModelFromDB = combine_models(Image, _Image2Model)
->>>>>>> 3350e9c2
 
 
 class ImageModel(_ImageModelFromDB):
@@ -432,6 +352,25 @@
         description="Set if former automatic classification history is needed.",
     )
 
+
+class ClassifyAutoReqMult(BaseModel):
+    target_ids: List[int] = Field(
+        title="Target Ids", description="The IDs of the target objects."
+    )
+    classifications: List[List[int]] = Field(
+        title="Classifications",
+        description="The wanted new classifications, i.e. taxon ID, one for each object.",
+    )
+    scores: List[List[float]] = Field(
+        title="Scores",
+        description="The classification score is generally between 0 and 1. It indicates the probability that the taxon prediction of this object is correct.",
+    )
+    keep_log: bool = Field(
+        title="Keep log",
+        description="Set if former automatic classification history is needed.",
+    )
+
+
     class Config:
         schema_extra = {
             "title": "Classify auto request Model",
@@ -444,51 +383,6 @@
         }
 
 
-<<<<<<< HEAD
-class ClassifyAutoReqMult(BaseModel):
-    target_ids: List[int] = Field(title="Target Ids", description="The IDs of the target objects.")
-    classifications: List[List[int]] = Field(title="Classifications",
-                                       description="The wanted new classifications, i.e. taxon ID, one for each object.")
-    scores: List[List[float]] = Field(title="Scores",
-                                description="The classification score is generally between 0 and 1. "
-                                            "It indicates the probability that the taxon prediction of this object is correct.")
-    keep_log: bool = Field(title="Keep log", description="Set if former automatic classification history is needed.")
-
-    class Config:
-        # TODO: The example is not OK anymore, and it might be a good idea to keep compatibility for endpoint present user(s)
-        schema_extra = {
-            "title": "Classify auto request Model",
-            "example": {
-                "target_ids": [634509, 6234516, 976544],
-                "classifications": [[7546, 777, 4378], 3421, 788],
-                "scores": [0.4, 0.56, 0.38],
-                "keep_log": False,
-            }
-        }
-
-
-_DBHistoricalClassificationDescription = {
-    "objid": Field(title="Object Id", description="The object Id.", example=264409236),
-    "classif_id": Field(title="Classification Id", description="The classification Id.", example=82399),
-    "classif_date": Field(title="Classification date", description="The classification date.",
-                          example="2021-09-21T14:59:01.007110"),
-    "classif_who": Field(title="Classification who", description="The user who manualy classify this object.",
-                         example="null"),
-    "classif_type": Field(title="Classification type",
-                          description="The type of classification. Could be **A** for Automatic or **M** for Manual.",
-                          example="A"),
-    "classif_qual": Field(title="Classification qualification",
-                          description="The classification qualification. Could be **P** for predicted, **V** for validated or **D** for Dubious.",
-                          example="P"),
-    "pred_id": Field(title="Prediction Id",
-                           description="The prediction Id."),
-    "user_name": Field(title="User name", description="The name of the user who classified this object.",
-                       example="null"),
-    "taxon_name": Field(title="Taxon name", description="The taxon name of the object.", example="Penilia avirostris")
-}
-HistoricalClassificationModel = dataclass_to_model(HistoricalClassification,
-                                                   field_infos=_DBHistoricalClassificationDescription)
-=======
 class _DBHistoricalClassificationDescription(DescriptiveModel):
     objid = Field(title="Object Id", description="The object Id.", example=264409236)
     classif_id = Field(
@@ -514,10 +408,9 @@
         description="The classification qualification. Could be **P** for predicted, **V** for validated or **D** for Dubious.",
         example="P",
     )
-    classif_score = Field(
-        title="Classification score",
-        description="The classification score is generally between 0 and 1. This is a confidence score, in the fact that, the taxon prediction for this object is correct.",
-        example=0.085,
+    pred_id = Field(
+        title="Prediction Id",
+        description="The prediction Id.",
     )
     user_name = Field(
         title="User name",
@@ -534,7 +427,6 @@
 HistoricalClassificationModel = dataclass_to_model(
     HistoricalClassification, _DBHistoricalClassificationDescription
 )
->>>>>>> 3350e9c2
 
 
 class ObjectHistoryRsp(BaseModel):
