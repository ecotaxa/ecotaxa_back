# -*- coding: utf-8 -*-
# This file is part of Ecotaxa, see license.md in the application root directory for license informations.
# Copyright (C) 2015-2020  Picheral, Colin, Irisson (UPMC-CNRS)
#
#  Models used in Objects API operations.
#
from datetime import datetime
from typing import List, Optional, Dict, Any

from API_models.helpers.DBtoModel import combine_models
from API_models.helpers.DataclassToModel import dataclass_to_model
from BO.Classification import HistoricalLastClassif, HistoricalClassification
from BO.ObjectSet import ObjectIDListT
from DB.Image import Image
from DB.Object import ObjectHeader
from helpers.pydantic import BaseModel, Field, DescriptiveModel


# TODO JCE - examples - ?default?
class _ObjectHeaderModel(DescriptiveModel):
    objid = Field(title="Object Id", description="The object Id.", example=264409236)
    acquisid = Field(
        title="Acquisition Id", description="The parent acquisition Id.", example=144
    )
    orig_id = Field(
        title="Original id",
        description="Original object ID from initial TSV load.",
        example="deex_leg1_48_406",
    )
    objdate = Field(title="Object date", description="")
    objtime = Field(title="Object time", description="")
    latitude = Field(
        title="Latitude", description="The latitude.", example=42.0231666666667
    )
    longitude = Field(
        title="Longitude", description="The longitude.", example=4.71766666666667
    )
    depth_min = Field(title="Depth min", description="The min depth.", example=0)
    depth_max = Field(title="Depth max", description="The min depth.", example=300)
    sunpos = Field(
        title="Sun position",
        description="Sun position, from date, time and coords.",
        example="N",
    )
    classif_id = Field(
        title="Classification Id", description="The classification Id.", example=82399
    )
    classif_qual = Field(
        title="Classification qualification",
        description="The classification qualification. Could be **P** for predicted, **V** for validated or **D** for Dubious.",
        example="P",
    )
    classif_who = Field(
        title="Classification who",
        description="The user who manualy classify this object.",
        example="null",
    )
    classif_when = Field(
        title="Classification when",
        description="The classification date.",
        example="2021-09-21T14:59:01.007110",
    )
<<<<<<< HEAD
    training_id = Field(
        title="Training Id",
        description="If the object was ever predicted, id of the last automatic prediction operation.",
=======
    classif_auto_id = Field(
        title="Classification auto Id",
        description="Set if the object was ever predicted, remain forever with these value. Reflect the 'last state' only if classif_qual is 'P'. ",
    )
    classif_auto_score = Field(
        title="Classification auto score",
        description="Set if the object was ever predicted, remain forever with these value. Reflect the 'last state' only if classif_qual is 'P'. The classification auto score is generally between 0 and 1. This is a confidence score, in the fact that, the taxon prediction for this object is correct.",
        example=0.085,
    )
    classif_auto_when = Field(
        title="Classification auto when",
        description="Set if the object was ever predicted, remain forever with these value. Reflect the 'last state' only if classif_qual is 'P'. The classification date.",
        example="2021-09-21T14:59:01.007110",
>>>>>>> a3ac4419
    )
    complement_info = Field(
        title="Complement info", description="", example="Part of ostracoda"
    )
<<<<<<< HEAD
    # random_value = Field(title="random_value", description="")
=======
>>>>>>> a3ac4419
    object_link = Field(
        title="Object link",
        description="Object link.",
        example="http://www.zooscan.obs-vlfr.fr//",
    )


class _ObjectHeaderComplement(BaseModel):
    # Still there but now computed
    classif_auto_id: Optional[int] = Field(
        title="Classification auto Id",
        description="Set if the object was ever predicted, remains forever with these value. Reflect the 'last state' only if classif_qual is 'P'. ",
    )  # Used to be directly available, now needs more calculations.

    classif_auto_score: Optional[float] = Field(
        title="Classification auto score",
        description="Set if the object was ever predicted, remains forever with these value. Reflect the 'last state' only if classif_qual is 'P'. The classification auto score is generally between 0 and 1. This is a confidence score, in the fact that, the taxon prediction for this object is correct.",
        example=0.085,
    )

    classif_auto_when: Optional[datetime] = Field(
        title="Classification auto when",
        description="Set if the object was ever predicted, remains forever with these value. Reflect the 'last state' only if classif_qual is 'P'. The classification date.",
        example="2021-09-21T14:59:01.007110",
    )


_ObjectHeaderModelFromDB = combine_models(ObjectHeader, _ObjectHeaderModel)


class ObjectHeaderModel(_ObjectHeaderModelFromDB, _ObjectHeaderComplement):
    pass


class _Image2Model(DescriptiveModel):
    imgid = Field(title="Image Id", description="The id of the image.", example=376456)
    objid = Field(
        title="Object Id",
        description="The id of the object related to the image.",
        example=376456,
    )
    imgrank = Field(title="Image rank", description="The rank of the image.", example=0)
    orig_file_name = Field(
        title="Original file name",
        description="The file name of the original image.",
        example="dewex_leg2_63_689.jpg",
    )
    width = Field(title="Width", description="The width of the image.", example=98)
    height = Field(title="Height", description="The height of the image.", example=63)
    thumb_width = Field(
        title="Thumb width",
        description="Generate thumbnail if image is too large. This generated thumbnail width.",
        example="null",
    )
    thumb_height = Field(
        title="Thumb height",
        description="Generate thumbnail if image is too large. The thumb height of the image.",
        example="null",
    )


_ImageModelFromDB = combine_models(Image, _Image2Model)


class ImageModel(_ImageModelFromDB):
    """Computed inside ObjectBO"""
<<<<<<< HEAD
=======

    file_name: str = Field(
        title="File name", description="The file name.", example="0037/6456.jpg"
    )
    thumb_file_name: Optional[str] = Field(
        title="Thumb file name",
        description="If image was too large at import time, the generated thumbnail file name.",
        example="null",
    )
>>>>>>> a3ac4419

    file_name: str = Field(
        title="File name", description="The file name.", example="0037/6456.jpg"
    )
    thumb_file_name: Optional[str] = Field(
        title="Thumb file name",
        description="If image was too large at import time, the generated thumbnail file name.",
        example="null",
    )


class ObjectModel(ObjectHeaderModel, _ObjectHeaderComplement):
    orig_id: str = Field(
        title="Original id",
        description="Original object ID from initial TSV load.",
        example="deex_leg1_48_406",
    )
    object_link: Optional[str] = Field(
        title="Object link",
        description="Object link.",
        example="http://www.zooscan.obs-vlfr.fr//",
    )
    sample_id: int = Field(
        title="Sample id",
        description="Sample (i.e. parent of parent acquisition) ID.",
        example=12,
    )
    project_id: int = Field(
        title="Project id",
        description="Project (i.e. parent of sample) ID.",
        example=76,
    )
    images: List[ImageModel] = Field(
        title="Images",
        description="Images for this object.",
        default=[],
        example=[
            {
                "imgid": 376456,
                "objid": 376456,
                "imgrank": 0,
                "file_name": "0037/6456.jpg",
                "orig_file_name": "dewex_leg2_63_689.jpg",
                "width": 98,
                "height": 63,
                "thumb_file_name": "null",
                "thumb_width": "null",
                "thumb_height": "null",
            }
        ],
    )
    free_columns: Dict[str, Any] = Field(
        title="Free columns",
        description="Free columns from object mapping in project.",
        example={"area": 49.0, "mean": 232.27, "stddev": 2.129},
        default={},
    )
    classif_crossvalidation_id: Optional[int] = Field(
        title="Classification crossvalidation Id",
        description="Always NULL, kept for compat.",
        example="null",
        default=None,
    )
    similarity: Optional[float] = Field(
        title="Similarity",
        description="Always NULL, kept for compat.",
        example="null",
        default=None,
    )
    random_value: int = Field(
        title="random_value",
        description="Random value associated to an image",
        example=1234,
    )


class ObjectSetQueryRsp(BaseModel):
    object_ids: ObjectIDListT = Field(
        title="Object Ids",
        description="Matching object IDs.",
        default=[],
        example=[634509, 6234516, 976544],
    )
    acquisition_ids: List[Optional[int]] = Field(
        title="Acquisition Ids",
        description="Parent (acquisition) IDs.",
        default=[],
        example=[23, 987, 89],
    )
    sample_ids: List[Optional[int]] = Field(
        title="Sample Ids",
        description="Parent (sample) IDs.",
        default=[],
        example=[234, 194, 12],
    )
    project_ids: List[Optional[int]] = Field(
        title="Project Ids", description="Project Ids.", default=[], example=[22, 43]
    )
    details: List[List[Any]] = Field(
        title="Details",
        description="Requested fields, in request order.",
        default=[],
        example=[
            [7.315666666666667, 43.685],
            [7.315666666666667, 43.685],
            [7.315666666666667, 43.685],
        ],
    )
    total_ids: int = Field(
        title="Total Ids",
        description="Total rows returned by the query, even if it was window-ed.",
        default=0,
        example=1000,
    )


class ObjectSetSummaryRsp(BaseModel):
    """
    Classification summary from object set.
    """

    total_objects: Optional[int] = Field(
        title="Total objects",
        description="Total number of objects in the set.",
        default=None,
        example=300,
    )
    validated_objects: Optional[int] = Field(
        title="Validated objects",
        description="Number of validated objects in the set.",
        default=None,
        example=100,
    )
    dubious_objects: Optional[int] = Field(
        title="Dubious objects",
        description="Number of dubious objects in the set.",
        default=None,
        example=100,
    )
    predicted_objects: Optional[int] = Field(
        title="Predicted objects",
        description="Number of predicted objects in the set.",
        default=None,
        example=100,
    )


class _DBHistoricalLastClassifDescription(DescriptiveModel):
    objid = Field(title="Object Id", description="The object Id.", example=264409236)
    classif_id = Field(
        title="Classification Id", description="The classification Id.", example=82399
    )
    histo_classif_date = Field(
        title="Historical last classification date",
        description="The classification date.",
        example="2021-09-21T14:59:01.007110",
    )
    histo_classif_id = Field(
        title="Historical last classification Id",
        description="The classification Id.",
        example=56,
    )
    histo_classif_qual = Field(
        title="Historical last classification qualification",
        description="The classification qualification. Could be **P** for predicted, **V** for validated or **D** for Dubious.",
        example="V",
    )
    histo_classif_who = Field(
        title="Historical last classification who",
        description="The user who manualy classify this object.",
        example=3876,
    )


HistoricalLastClassificationModel = dataclass_to_model(
    HistoricalLastClassif, _DBHistoricalLastClassifDescription
)


class ObjectSetRevertToHistoryRsp(BaseModel):
    # TODO: Setting below to List[HistoricalClassification] fails to export the model
    #       but setting as below fools mypy.
    # It's now done for the 2 other wrappers, so just copy/paste Lol
    last_entries: List[HistoricalLastClassificationModel] = Field(
        title="Last entries",
        description="Object + last classification",
        default=[],
        example=[
            {
                "objid": 264409236,
                "classif_id": 82399,
                "histo_classif_date": "2021-09-21T14:59:01.007110",
                "histo_classif_type": "M",
                "histo_classif_id": 56,
                "histo_classif_qual": "V",
                "histo_classif_who": 3876,
            }
        ],
    )
    # TODO: Below is ClassifSetInfoT but this defeats openapi generator
    classif_info: Dict[int, Any] = Field(
        title="Classification info",
        description="Classification names (self+parent) for involved IDs.",
        default={},
        example={"25932": ["Oikopleuridae", "Appendicularia"]},
    )


class ClassifyReq(BaseModel):
    target_ids: List[int] = Field(
        title="Target Ids",
        description="The IDs of the target objects.",
        example=[634509, 6234516, 976544],
    )
    classifications: List[int] = Field(
        title="Classifications",
        description="The wanted new classifications, i.e. taxon ID, one for each object. Use -1 to keep present one.",
        example=[7546, 3421, 788],
    )
    wanted_qualification: str = Field(
        title="Wanted qualification",
        description="The wanted qualifications for all objects. 'V' or 'P'.",
        example="V",
    )


class ClassifyAutoReq(BaseModel):
    target_ids: List[int] = Field(
        title="Target Ids", description="The IDs of the target objects."
    )
    classifications: List[int] = Field(
        title="Classifications",
        description="The wanted new classifications, i.e. taxon ID, one for each object.",
    )
    scores: List[float] = Field(
        title="Scores",
        description="The classification score is generally between 0 and 1. It indicates the probability that the taxon prediction of this object is correct.",
    )
    keep_log: bool = Field(
        title="Keep log",
        description="Set if former automatic classification history is needed.",
    )


class ClassifyAutoReqMult(BaseModel):
    target_ids: List[int] = Field(
        title="Target Ids", description="The IDs of the target objects."
    )
    classifications: List[List[int]] = Field(
        title="Classifications",
        description="The wanted new classifications, i.e. taxon ID, one for each object.",
    )
    scores: List[List[float]] = Field(
        title="Scores",
        description="The classification score is generally between 0 and 1. It indicates the probability that the taxon prediction of this object is correct.",
    )
    keep_log: bool = Field(
        title="Keep log",
        description="Set if former automatic classification history is needed. Deprecated, always True.",
    )

    class Config:
        schema_extra = {
            "title": "Classify auto request Model",
            "example": {
                "target_ids": [634509, 6234516, 976544],
                "classifications": [7546, 3421, 788],
                "scores": [0.4, 0.56, 0.38],
                "keep_log": False,
            },
        }


class _DBHistoricalClassificationDescription(DescriptiveModel):
    objid = Field(title="Object Id", description="The object Id.", example=264409236)
    classif_id = Field(
        title="Classification Id", description="The classification Id.", example=82399
    )
    classif_date = Field(
        title="Classification date",
        description="The classification date.",
        example="2021-09-21T14:59:01.007110",
    )
    classif_who = Field(
        title="Classification who",
        description="The user who manualy classify this object.",
        example="null",
    )
    classif_qual = Field(
        title="Classification qualification",
        description="The classification qualification. Could be **P** for predicted, **V** for validated or **D** for Dubious.",
        example="P",
    )
    user_name = Field(
        title="User name",
        description="The name of the user who classified this object.",
        example="null",
    )
    taxon_name = Field(
        title="Taxon name",
        description="The taxon name of the object.",
        example="Penilia avirostris",
    )


HistoricalClassificationModel = dataclass_to_model(
    HistoricalClassification, _DBHistoricalClassificationDescription
)


class ObjectHistoryRsp(BaseModel):
    classif: List[HistoricalClassificationModel] = Field(
        title="The classification history", default=[]
    )<|MERGE_RESOLUTION|>--- conflicted
+++ resolved
@@ -60,33 +60,14 @@
         description="The classification date.",
         example="2021-09-21T14:59:01.007110",
     )
-<<<<<<< HEAD
     training_id = Field(
         title="Training Id",
         description="If the object was ever predicted, id of the last automatic prediction operation.",
-=======
-    classif_auto_id = Field(
-        title="Classification auto Id",
-        description="Set if the object was ever predicted, remain forever with these value. Reflect the 'last state' only if classif_qual is 'P'. ",
-    )
-    classif_auto_score = Field(
-        title="Classification auto score",
-        description="Set if the object was ever predicted, remain forever with these value. Reflect the 'last state' only if classif_qual is 'P'. The classification auto score is generally between 0 and 1. This is a confidence score, in the fact that, the taxon prediction for this object is correct.",
-        example=0.085,
-    )
-    classif_auto_when = Field(
-        title="Classification auto when",
-        description="Set if the object was ever predicted, remain forever with these value. Reflect the 'last state' only if classif_qual is 'P'. The classification date.",
-        example="2021-09-21T14:59:01.007110",
->>>>>>> a3ac4419
     )
     complement_info = Field(
         title="Complement info", description="", example="Part of ostracoda"
     )
-<<<<<<< HEAD
     # random_value = Field(title="random_value", description="")
-=======
->>>>>>> a3ac4419
     object_link = Field(
         title="Object link",
         description="Object link.",
@@ -153,19 +134,6 @@
 
 class ImageModel(_ImageModelFromDB):
     """Computed inside ObjectBO"""
-<<<<<<< HEAD
-=======
-
-    file_name: str = Field(
-        title="File name", description="The file name.", example="0037/6456.jpg"
-    )
-    thumb_file_name: Optional[str] = Field(
-        title="Thumb file name",
-        description="If image was too large at import time, the generated thumbnail file name.",
-        example="null",
-    )
->>>>>>> a3ac4419
-
     file_name: str = Field(
         title="File name", description="The file name.", example="0037/6456.jpg"
     )
